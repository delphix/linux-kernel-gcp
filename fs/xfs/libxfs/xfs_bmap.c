/*
 * Copyright (c) 2000-2006 Silicon Graphics, Inc.
 * All Rights Reserved.
 *
 * This program is free software; you can redistribute it and/or
 * modify it under the terms of the GNU General Public License as
 * published by the Free Software Foundation.
 *
 * This program is distributed in the hope that it would be useful,
 * but WITHOUT ANY WARRANTY; without even the implied warranty of
 * MERCHANTABILITY or FITNESS FOR A PARTICULAR PURPOSE.  See the
 * GNU General Public License for more details.
 *
 * You should have received a copy of the GNU General Public License
 * along with this program; if not, write the Free Software Foundation,
 * Inc.,  51 Franklin St, Fifth Floor, Boston, MA  02110-1301  USA
 */
#include "xfs.h"
#include "xfs_fs.h"
#include "xfs_shared.h"
#include "xfs_format.h"
#include "xfs_log_format.h"
#include "xfs_trans_resv.h"
#include "xfs_bit.h"
#include "xfs_sb.h"
#include "xfs_mount.h"
#include "xfs_defer.h"
#include "xfs_da_format.h"
#include "xfs_da_btree.h"
#include "xfs_dir2.h"
#include "xfs_inode.h"
#include "xfs_btree.h"
#include "xfs_trans.h"
#include "xfs_inode_item.h"
#include "xfs_extfree_item.h"
#include "xfs_alloc.h"
#include "xfs_bmap.h"
#include "xfs_bmap_util.h"
#include "xfs_bmap_btree.h"
#include "xfs_rtalloc.h"
#include "xfs_error.h"
#include "xfs_quota.h"
#include "xfs_trans_space.h"
#include "xfs_buf_item.h"
#include "xfs_trace.h"
#include "xfs_symlink.h"
#include "xfs_attr_leaf.h"
#include "xfs_filestream.h"
#include "xfs_rmap.h"
#include "xfs_ag_resv.h"
#include "xfs_refcount.h"
#include "xfs_rmap_btree.h"
#include "xfs_icache.h"


kmem_zone_t		*xfs_bmap_free_item_zone;

/*
 * Miscellaneous helper functions
 */

/*
 * Compute and fill in the value of the maximum depth of a bmap btree
 * in this filesystem.  Done once, during mount.
 */
void
xfs_bmap_compute_maxlevels(
	xfs_mount_t	*mp,		/* file system mount structure */
	int		whichfork)	/* data or attr fork */
{
	int		level;		/* btree level */
	uint		maxblocks;	/* max blocks at this level */
	uint		maxleafents;	/* max leaf entries possible */
	int		maxrootrecs;	/* max records in root block */
	int		minleafrecs;	/* min records in leaf block */
	int		minnoderecs;	/* min records in node block */
	int		sz;		/* root block size */

	/*
	 * The maximum number of extents in a file, hence the maximum
	 * number of leaf entries, is controlled by the type of di_nextents
	 * (a signed 32-bit number, xfs_extnum_t), or by di_anextents
	 * (a signed 16-bit number, xfs_aextnum_t).
	 *
	 * Note that we can no longer assume that if we are in ATTR1 that
	 * the fork offset of all the inodes will be
	 * (xfs_default_attroffset(ip) >> 3) because we could have mounted
	 * with ATTR2 and then mounted back with ATTR1, keeping the
	 * di_forkoff's fixed but probably at various positions. Therefore,
	 * for both ATTR1 and ATTR2 we have to assume the worst case scenario
	 * of a minimum size available.
	 */
	if (whichfork == XFS_DATA_FORK) {
		maxleafents = MAXEXTNUM;
		sz = XFS_BMDR_SPACE_CALC(MINDBTPTRS);
	} else {
		maxleafents = MAXAEXTNUM;
		sz = XFS_BMDR_SPACE_CALC(MINABTPTRS);
	}
	maxrootrecs = xfs_bmdr_maxrecs(sz, 0);
	minleafrecs = mp->m_bmap_dmnr[0];
	minnoderecs = mp->m_bmap_dmnr[1];
	maxblocks = (maxleafents + minleafrecs - 1) / minleafrecs;
	for (level = 1; maxblocks > 1; level++) {
		if (maxblocks <= maxrootrecs)
			maxblocks = 1;
		else
			maxblocks = (maxblocks + minnoderecs - 1) / minnoderecs;
	}
	mp->m_bm_maxlevels[whichfork] = level;
}

STATIC int				/* error */
xfs_bmbt_lookup_eq(
	struct xfs_btree_cur	*cur,
	xfs_fileoff_t		off,
	xfs_fsblock_t		bno,
	xfs_filblks_t		len,
	int			*stat)	/* success/failure */
{
	cur->bc_rec.b.br_startoff = off;
	cur->bc_rec.b.br_startblock = bno;
	cur->bc_rec.b.br_blockcount = len;
	return xfs_btree_lookup(cur, XFS_LOOKUP_EQ, stat);
}

STATIC int				/* error */
xfs_bmbt_lookup_ge(
	struct xfs_btree_cur	*cur,
	xfs_fileoff_t		off,
	xfs_fsblock_t		bno,
	xfs_filblks_t		len,
	int			*stat)	/* success/failure */
{
	cur->bc_rec.b.br_startoff = off;
	cur->bc_rec.b.br_startblock = bno;
	cur->bc_rec.b.br_blockcount = len;
	return xfs_btree_lookup(cur, XFS_LOOKUP_GE, stat);
}

/*
 * Check if the inode needs to be converted to btree format.
 */
static inline bool xfs_bmap_needs_btree(struct xfs_inode *ip, int whichfork)
{
	return whichfork != XFS_COW_FORK &&
		XFS_IFORK_FORMAT(ip, whichfork) == XFS_DINODE_FMT_EXTENTS &&
		XFS_IFORK_NEXTENTS(ip, whichfork) >
			XFS_IFORK_MAXEXT(ip, whichfork);
}

/*
 * Check if the inode should be converted to extent format.
 */
static inline bool xfs_bmap_wants_extents(struct xfs_inode *ip, int whichfork)
{
	return whichfork != XFS_COW_FORK &&
		XFS_IFORK_FORMAT(ip, whichfork) == XFS_DINODE_FMT_BTREE &&
		XFS_IFORK_NEXTENTS(ip, whichfork) <=
			XFS_IFORK_MAXEXT(ip, whichfork);
}

/*
 * Update the record referred to by cur to the value given
 * by [off, bno, len, state].
 * This either works (return 0) or gets an EFSCORRUPTED error.
 */
STATIC int
xfs_bmbt_update(
	struct xfs_btree_cur	*cur,
	xfs_fileoff_t		off,
	xfs_fsblock_t		bno,
	xfs_filblks_t		len,
	xfs_exntst_t		state)
{
	union xfs_btree_rec	rec;

	xfs_bmbt_disk_set_allf(&rec.bmbt, off, bno, len, state);
	return xfs_btree_update(cur, &rec);
}

/*
 * Compute the worst-case number of indirect blocks that will be used
 * for ip's delayed extent of length "len".
 */
STATIC xfs_filblks_t
xfs_bmap_worst_indlen(
	xfs_inode_t	*ip,		/* incore inode pointer */
	xfs_filblks_t	len)		/* delayed extent length */
{
	int		level;		/* btree level number */
	int		maxrecs;	/* maximum record count at this level */
	xfs_mount_t	*mp;		/* mount structure */
	xfs_filblks_t	rval;		/* return value */
	xfs_filblks_t   orig_len;

	mp = ip->i_mount;

	/* Calculate the worst-case size of the bmbt. */
	orig_len = len;
	maxrecs = mp->m_bmap_dmxr[0];
	for (level = 0, rval = 0;
	     level < XFS_BM_MAXLEVELS(mp, XFS_DATA_FORK);
	     level++) {
		len += maxrecs - 1;
		do_div(len, maxrecs);
		rval += len;
		if (len == 1) {
			rval += XFS_BM_MAXLEVELS(mp, XFS_DATA_FORK) -
				level - 1;
			break;
		}
		if (level == 0)
			maxrecs = mp->m_bmap_dmxr[1];
	}

	/* Calculate the worst-case size of the rmapbt. */
	if (xfs_sb_version_hasrmapbt(&mp->m_sb))
		rval += 1 + xfs_rmapbt_calc_size(mp, orig_len) +
				mp->m_rmap_maxlevels;

	return rval;
}

/*
 * Calculate the default attribute fork offset for newly created inodes.
 */
uint
xfs_default_attroffset(
	struct xfs_inode	*ip)
{
	struct xfs_mount	*mp = ip->i_mount;
	uint			offset;

	if (mp->m_sb.sb_inodesize == 256) {
		offset = XFS_LITINO(mp, ip->i_d.di_version) -
				XFS_BMDR_SPACE_CALC(MINABTPTRS);
	} else {
		offset = XFS_BMDR_SPACE_CALC(6 * MINABTPTRS);
	}

	ASSERT(offset < XFS_LITINO(mp, ip->i_d.di_version));
	return offset;
}

/*
 * Helper routine to reset inode di_forkoff field when switching
 * attribute fork from local to extent format - we reset it where
 * possible to make space available for inline data fork extents.
 */
STATIC void
xfs_bmap_forkoff_reset(
	xfs_inode_t	*ip,
	int		whichfork)
{
	if (whichfork == XFS_ATTR_FORK &&
	    ip->i_d.di_format != XFS_DINODE_FMT_DEV &&
	    ip->i_d.di_format != XFS_DINODE_FMT_UUID &&
	    ip->i_d.di_format != XFS_DINODE_FMT_BTREE) {
		uint	dfl_forkoff = xfs_default_attroffset(ip) >> 3;

		if (dfl_forkoff > ip->i_d.di_forkoff)
			ip->i_d.di_forkoff = dfl_forkoff;
	}
}

#ifdef DEBUG
STATIC struct xfs_buf *
xfs_bmap_get_bp(
	struct xfs_btree_cur	*cur,
	xfs_fsblock_t		bno)
{
	struct xfs_log_item_desc *lidp;
	int			i;

	if (!cur)
		return NULL;

	for (i = 0; i < XFS_BTREE_MAXLEVELS; i++) {
		if (!cur->bc_bufs[i])
			break;
		if (XFS_BUF_ADDR(cur->bc_bufs[i]) == bno)
			return cur->bc_bufs[i];
	}

	/* Chase down all the log items to see if the bp is there */
	list_for_each_entry(lidp, &cur->bc_tp->t_items, lid_trans) {
		struct xfs_buf_log_item	*bip;
		bip = (struct xfs_buf_log_item *)lidp->lid_item;
		if (bip->bli_item.li_type == XFS_LI_BUF &&
		    XFS_BUF_ADDR(bip->bli_buf) == bno)
			return bip->bli_buf;
	}

	return NULL;
}

STATIC void
xfs_check_block(
	struct xfs_btree_block	*block,
	xfs_mount_t		*mp,
	int			root,
	short			sz)
{
	int			i, j, dmxr;
	__be64			*pp, *thispa;	/* pointer to block address */
	xfs_bmbt_key_t		*prevp, *keyp;

	ASSERT(be16_to_cpu(block->bb_level) > 0);

	prevp = NULL;
	for( i = 1; i <= xfs_btree_get_numrecs(block); i++) {
		dmxr = mp->m_bmap_dmxr[0];
		keyp = XFS_BMBT_KEY_ADDR(mp, block, i);

		if (prevp) {
			ASSERT(be64_to_cpu(prevp->br_startoff) <
			       be64_to_cpu(keyp->br_startoff));
		}
		prevp = keyp;

		/*
		 * Compare the block numbers to see if there are dups.
		 */
		if (root)
			pp = XFS_BMAP_BROOT_PTR_ADDR(mp, block, i, sz);
		else
			pp = XFS_BMBT_PTR_ADDR(mp, block, i, dmxr);

		for (j = i+1; j <= be16_to_cpu(block->bb_numrecs); j++) {
			if (root)
				thispa = XFS_BMAP_BROOT_PTR_ADDR(mp, block, j, sz);
			else
				thispa = XFS_BMBT_PTR_ADDR(mp, block, j, dmxr);
			if (*thispa == *pp) {
				xfs_warn(mp, "%s: thispa(%d) == pp(%d) %Ld",
					__func__, j, i,
					(unsigned long long)be64_to_cpu(*thispa));
				panic("%s: ptrs are equal in node\n",
					__func__);
			}
		}
	}
}

/*
 * Check that the extents for the inode ip are in the right order in all
 * btree leaves. THis becomes prohibitively expensive for large extent count
 * files, so don't bother with inodes that have more than 10,000 extents in
 * them. The btree record ordering checks will still be done, so for such large
 * bmapbt constructs that is going to catch most corruptions.
 */
STATIC void
xfs_bmap_check_leaf_extents(
	xfs_btree_cur_t		*cur,	/* btree cursor or null */
	xfs_inode_t		*ip,		/* incore inode pointer */
	int			whichfork)	/* data or attr fork */
{
	struct xfs_btree_block	*block;	/* current btree block */
	xfs_fsblock_t		bno;	/* block # of "block" */
	xfs_buf_t		*bp;	/* buffer for "block" */
	int			error;	/* error return value */
	xfs_extnum_t		i=0, j;	/* index into the extents list */
	xfs_ifork_t		*ifp;	/* fork structure */
	int			level;	/* btree level, for checking */
	xfs_mount_t		*mp;	/* file system mount structure */
	__be64			*pp;	/* pointer to block address */
	xfs_bmbt_rec_t		*ep;	/* pointer to current extent */
	xfs_bmbt_rec_t		last = {0, 0}; /* last extent in prev block */
	xfs_bmbt_rec_t		*nextp;	/* pointer to next extent */
	int			bp_release = 0;

	if (XFS_IFORK_FORMAT(ip, whichfork) != XFS_DINODE_FMT_BTREE) {
		return;
	}

	/* skip large extent count inodes */
	if (ip->i_d.di_nextents > 10000)
		return;

	bno = NULLFSBLOCK;
	mp = ip->i_mount;
	ifp = XFS_IFORK_PTR(ip, whichfork);
	block = ifp->if_broot;
	/*
	 * Root level must use BMAP_BROOT_PTR_ADDR macro to get ptr out.
	 */
	level = be16_to_cpu(block->bb_level);
	ASSERT(level > 0);
	xfs_check_block(block, mp, 1, ifp->if_broot_bytes);
	pp = XFS_BMAP_BROOT_PTR_ADDR(mp, block, 1, ifp->if_broot_bytes);
	bno = be64_to_cpu(*pp);

	ASSERT(bno != NULLFSBLOCK);
	ASSERT(XFS_FSB_TO_AGNO(mp, bno) < mp->m_sb.sb_agcount);
	ASSERT(XFS_FSB_TO_AGBNO(mp, bno) < mp->m_sb.sb_agblocks);

	/*
	 * Go down the tree until leaf level is reached, following the first
	 * pointer (leftmost) at each level.
	 */
	while (level-- > 0) {
		/* See if buf is in cur first */
		bp_release = 0;
		bp = xfs_bmap_get_bp(cur, XFS_FSB_TO_DADDR(mp, bno));
		if (!bp) {
			bp_release = 1;
			error = xfs_btree_read_bufl(mp, NULL, bno, 0, &bp,
						XFS_BMAP_BTREE_REF,
						&xfs_bmbt_buf_ops);
			if (error)
				goto error_norelse;
		}
		block = XFS_BUF_TO_BLOCK(bp);
		if (level == 0)
			break;

		/*
		 * Check this block for basic sanity (increasing keys and
		 * no duplicate blocks).
		 */

		xfs_check_block(block, mp, 0, 0);
		pp = XFS_BMBT_PTR_ADDR(mp, block, 1, mp->m_bmap_dmxr[1]);
		bno = be64_to_cpu(*pp);
		XFS_WANT_CORRUPTED_GOTO(mp,
					XFS_FSB_SANITY_CHECK(mp, bno), error0);
		if (bp_release) {
			bp_release = 0;
			xfs_trans_brelse(NULL, bp);
		}
	}

	/*
	 * Here with bp and block set to the leftmost leaf node in the tree.
	 */
	i = 0;

	/*
	 * Loop over all leaf nodes checking that all extents are in the right order.
	 */
	for (;;) {
		xfs_fsblock_t	nextbno;
		xfs_extnum_t	num_recs;


		num_recs = xfs_btree_get_numrecs(block);

		/*
		 * Read-ahead the next leaf block, if any.
		 */

		nextbno = be64_to_cpu(block->bb_u.l.bb_rightsib);

		/*
		 * Check all the extents to make sure they are OK.
		 * If we had a previous block, the last entry should
		 * conform with the first entry in this one.
		 */

		ep = XFS_BMBT_REC_ADDR(mp, block, 1);
		if (i) {
			ASSERT(xfs_bmbt_disk_get_startoff(&last) +
			       xfs_bmbt_disk_get_blockcount(&last) <=
			       xfs_bmbt_disk_get_startoff(ep));
		}
		for (j = 1; j < num_recs; j++) {
			nextp = XFS_BMBT_REC_ADDR(mp, block, j + 1);
			ASSERT(xfs_bmbt_disk_get_startoff(ep) +
			       xfs_bmbt_disk_get_blockcount(ep) <=
			       xfs_bmbt_disk_get_startoff(nextp));
			ep = nextp;
		}

		last = *ep;
		i += num_recs;
		if (bp_release) {
			bp_release = 0;
			xfs_trans_brelse(NULL, bp);
		}
		bno = nextbno;
		/*
		 * If we've reached the end, stop.
		 */
		if (bno == NULLFSBLOCK)
			break;

		bp_release = 0;
		bp = xfs_bmap_get_bp(cur, XFS_FSB_TO_DADDR(mp, bno));
		if (!bp) {
			bp_release = 1;
			error = xfs_btree_read_bufl(mp, NULL, bno, 0, &bp,
						XFS_BMAP_BTREE_REF,
						&xfs_bmbt_buf_ops);
			if (error)
				goto error_norelse;
		}
		block = XFS_BUF_TO_BLOCK(bp);
	}

	return;

error0:
	xfs_warn(mp, "%s: at error0", __func__);
	if (bp_release)
		xfs_trans_brelse(NULL, bp);
error_norelse:
	xfs_warn(mp, "%s: BAD after btree leaves for %d extents",
		__func__, i);
	panic("%s: CORRUPTED BTREE OR SOMETHING", __func__);
	return;
}

/*
 * Add bmap trace insert entries for all the contents of the extent records.
 */
void
xfs_bmap_trace_exlist(
	xfs_inode_t	*ip,		/* incore inode pointer */
	xfs_extnum_t	cnt,		/* count of entries in the list */
	int		whichfork,	/* data or attr or cow fork */
	unsigned long	caller_ip)
{
	xfs_extnum_t	idx;		/* extent record index */
	xfs_ifork_t	*ifp;		/* inode fork pointer */
	int		state = 0;

	if (whichfork == XFS_ATTR_FORK)
		state |= BMAP_ATTRFORK;
	else if (whichfork == XFS_COW_FORK)
		state |= BMAP_COWFORK;

	ifp = XFS_IFORK_PTR(ip, whichfork);
	ASSERT(cnt == xfs_iext_count(ifp));
	for (idx = 0; idx < cnt; idx++)
		trace_xfs_extlist(ip, idx, state, caller_ip);
}

/*
 * Validate that the bmbt_irecs being returned from bmapi are valid
 * given the caller's original parameters.  Specifically check the
 * ranges of the returned irecs to ensure that they only extend beyond
 * the given parameters if the XFS_BMAPI_ENTIRE flag was set.
 */
STATIC void
xfs_bmap_validate_ret(
	xfs_fileoff_t		bno,
	xfs_filblks_t		len,
	int			flags,
	xfs_bmbt_irec_t		*mval,
	int			nmap,
	int			ret_nmap)
{
	int			i;		/* index to map values */

	ASSERT(ret_nmap <= nmap);

	for (i = 0; i < ret_nmap; i++) {
		ASSERT(mval[i].br_blockcount > 0);
		if (!(flags & XFS_BMAPI_ENTIRE)) {
			ASSERT(mval[i].br_startoff >= bno);
			ASSERT(mval[i].br_blockcount <= len);
			ASSERT(mval[i].br_startoff + mval[i].br_blockcount <=
			       bno + len);
		} else {
			ASSERT(mval[i].br_startoff < bno + len);
			ASSERT(mval[i].br_startoff + mval[i].br_blockcount >
			       bno);
		}
		ASSERT(i == 0 ||
		       mval[i - 1].br_startoff + mval[i - 1].br_blockcount ==
		       mval[i].br_startoff);
		ASSERT(mval[i].br_startblock != DELAYSTARTBLOCK &&
		       mval[i].br_startblock != HOLESTARTBLOCK);
		ASSERT(mval[i].br_state == XFS_EXT_NORM ||
		       mval[i].br_state == XFS_EXT_UNWRITTEN);
	}
}

#else
#define xfs_bmap_check_leaf_extents(cur, ip, whichfork)		do { } while (0)
#define	xfs_bmap_validate_ret(bno,len,flags,mval,onmap,nmap)
#endif /* DEBUG */

/*
 * bmap free list manipulation functions
 */

/*
 * Add the extent to the list of extents to be free at transaction end.
 * The list is maintained sorted (by block number).
 */
void
xfs_bmap_add_free(
	struct xfs_mount		*mp,
	struct xfs_defer_ops		*dfops,
	xfs_fsblock_t			bno,
	xfs_filblks_t			len,
	struct xfs_owner_info		*oinfo)
{
	struct xfs_extent_free_item	*new;		/* new element */
#ifdef DEBUG
	xfs_agnumber_t		agno;
	xfs_agblock_t		agbno;

	ASSERT(bno != NULLFSBLOCK);
	ASSERT(len > 0);
	ASSERT(len <= MAXEXTLEN);
	ASSERT(!isnullstartblock(bno));
	agno = XFS_FSB_TO_AGNO(mp, bno);
	agbno = XFS_FSB_TO_AGBNO(mp, bno);
	ASSERT(agno < mp->m_sb.sb_agcount);
	ASSERT(agbno < mp->m_sb.sb_agblocks);
	ASSERT(len < mp->m_sb.sb_agblocks);
	ASSERT(agbno + len <= mp->m_sb.sb_agblocks);
#endif
	ASSERT(xfs_bmap_free_item_zone != NULL);

	new = kmem_zone_alloc(xfs_bmap_free_item_zone, KM_SLEEP);
	new->xefi_startblock = bno;
	new->xefi_blockcount = (xfs_extlen_t)len;
	if (oinfo)
		new->xefi_oinfo = *oinfo;
	else
		xfs_rmap_skip_owner_update(&new->xefi_oinfo);
	trace_xfs_bmap_free_defer(mp, XFS_FSB_TO_AGNO(mp, bno), 0,
			XFS_FSB_TO_AGBNO(mp, bno), len);
	xfs_defer_add(dfops, XFS_DEFER_OPS_TYPE_FREE, &new->xefi_list);
}

/*
 * Inode fork format manipulation functions
 */

/*
 * Transform a btree format file with only one leaf node, where the
 * extents list will fit in the inode, into an extents format file.
 * Since the file extents are already in-core, all we have to do is
 * give up the space for the btree root and pitch the leaf block.
 */
STATIC int				/* error */
xfs_bmap_btree_to_extents(
	xfs_trans_t		*tp,	/* transaction pointer */
	xfs_inode_t		*ip,	/* incore inode pointer */
	xfs_btree_cur_t		*cur,	/* btree cursor */
	int			*logflagsp, /* inode logging flags */
	int			whichfork)  /* data or attr fork */
{
	/* REFERENCED */
	struct xfs_btree_block	*cblock;/* child btree block */
	xfs_fsblock_t		cbno;	/* child block number */
	xfs_buf_t		*cbp;	/* child block's buffer */
	int			error;	/* error return value */
	xfs_ifork_t		*ifp;	/* inode fork data */
	xfs_mount_t		*mp;	/* mount point structure */
	__be64			*pp;	/* ptr to block address */
	struct xfs_btree_block	*rblock;/* root btree block */
	struct xfs_owner_info	oinfo;

	mp = ip->i_mount;
	ifp = XFS_IFORK_PTR(ip, whichfork);
	ASSERT(whichfork != XFS_COW_FORK);
	ASSERT(ifp->if_flags & XFS_IFEXTENTS);
	ASSERT(XFS_IFORK_FORMAT(ip, whichfork) == XFS_DINODE_FMT_BTREE);
	rblock = ifp->if_broot;
	ASSERT(be16_to_cpu(rblock->bb_level) == 1);
	ASSERT(be16_to_cpu(rblock->bb_numrecs) == 1);
	ASSERT(xfs_bmbt_maxrecs(mp, ifp->if_broot_bytes, 0) == 1);
	pp = XFS_BMAP_BROOT_PTR_ADDR(mp, rblock, 1, ifp->if_broot_bytes);
	cbno = be64_to_cpu(*pp);
	*logflagsp = 0;
#ifdef DEBUG
	if ((error = xfs_btree_check_lptr(cur, cbno, 1)))
		return error;
#endif
	error = xfs_btree_read_bufl(mp, tp, cbno, 0, &cbp, XFS_BMAP_BTREE_REF,
				&xfs_bmbt_buf_ops);
	if (error)
		return error;
	cblock = XFS_BUF_TO_BLOCK(cbp);
	if ((error = xfs_btree_check_block(cur, cblock, 0, cbp)))
		return error;
	xfs_rmap_ino_bmbt_owner(&oinfo, ip->i_ino, whichfork);
	xfs_bmap_add_free(mp, cur->bc_private.b.dfops, cbno, 1, &oinfo);
	ip->i_d.di_nblocks--;
	xfs_trans_mod_dquot_byino(tp, ip, XFS_TRANS_DQ_BCOUNT, -1L);
	xfs_trans_binval(tp, cbp);
	if (cur->bc_bufs[0] == cbp)
		cur->bc_bufs[0] = NULL;
	xfs_iroot_realloc(ip, -1, whichfork);
	ASSERT(ifp->if_broot == NULL);
	ASSERT((ifp->if_flags & XFS_IFBROOT) == 0);
	XFS_IFORK_FMT_SET(ip, whichfork, XFS_DINODE_FMT_EXTENTS);
	*logflagsp = XFS_ILOG_CORE | xfs_ilog_fext(whichfork);
	return 0;
}

/*
 * Convert an extents-format file into a btree-format file.
 * The new file will have a root block (in the inode) and a single child block.
 */
STATIC int					/* error */
xfs_bmap_extents_to_btree(
	xfs_trans_t		*tp,		/* transaction pointer */
	xfs_inode_t		*ip,		/* incore inode pointer */
	xfs_fsblock_t		*firstblock,	/* first-block-allocated */
	struct xfs_defer_ops	*dfops,		/* blocks freed in xaction */
	xfs_btree_cur_t		**curp,		/* cursor returned to caller */
	int			wasdel,		/* converting a delayed alloc */
	int			*logflagsp,	/* inode logging flags */
	int			whichfork)	/* data or attr fork */
{
	struct xfs_btree_block	*ablock;	/* allocated (child) bt block */
	xfs_buf_t		*abp;		/* buffer for ablock */
	xfs_alloc_arg_t		args;		/* allocation arguments */
	xfs_bmbt_rec_t		*arp;		/* child record pointer */
	struct xfs_btree_block	*block;		/* btree root block */
	xfs_btree_cur_t		*cur;		/* bmap btree cursor */
	xfs_bmbt_rec_host_t	*ep;		/* extent record pointer */
	int			error;		/* error return value */
	xfs_extnum_t		i, cnt;		/* extent record index */
	xfs_ifork_t		*ifp;		/* inode fork pointer */
	xfs_bmbt_key_t		*kp;		/* root block key pointer */
	xfs_mount_t		*mp;		/* mount structure */
	xfs_extnum_t		nextents;	/* number of file extents */
	xfs_bmbt_ptr_t		*pp;		/* root block address pointer */

	mp = ip->i_mount;
	ASSERT(whichfork != XFS_COW_FORK);
	ifp = XFS_IFORK_PTR(ip, whichfork);
	ASSERT(XFS_IFORK_FORMAT(ip, whichfork) == XFS_DINODE_FMT_EXTENTS);

	/*
	 * Make space in the inode incore.
	 */
	xfs_iroot_realloc(ip, 1, whichfork);
	ifp->if_flags |= XFS_IFBROOT;

	/*
	 * Fill in the root.
	 */
	block = ifp->if_broot;
	if (xfs_sb_version_hascrc(&mp->m_sb))
		xfs_btree_init_block_int(mp, block, XFS_BUF_DADDR_NULL,
				 XFS_BMAP_CRC_MAGIC, 1, 1, ip->i_ino,
				 XFS_BTREE_LONG_PTRS | XFS_BTREE_CRC_BLOCKS);
	else
		xfs_btree_init_block_int(mp, block, XFS_BUF_DADDR_NULL,
				 XFS_BMAP_MAGIC, 1, 1, ip->i_ino,
				 XFS_BTREE_LONG_PTRS);

	/*
	 * Need a cursor.  Can't allocate until bb_level is filled in.
	 */
	cur = xfs_bmbt_init_cursor(mp, tp, ip, whichfork);
	cur->bc_private.b.firstblock = *firstblock;
	cur->bc_private.b.dfops = dfops;
	cur->bc_private.b.flags = wasdel ? XFS_BTCUR_BPRV_WASDEL : 0;
	/*
	 * Convert to a btree with two levels, one record in root.
	 */
	XFS_IFORK_FMT_SET(ip, whichfork, XFS_DINODE_FMT_BTREE);
	memset(&args, 0, sizeof(args));
	args.tp = tp;
	args.mp = mp;
	xfs_rmap_ino_bmbt_owner(&args.oinfo, ip->i_ino, whichfork);
	args.firstblock = *firstblock;
	if (*firstblock == NULLFSBLOCK) {
		args.type = XFS_ALLOCTYPE_START_BNO;
		args.fsbno = XFS_INO_TO_FSB(mp, ip->i_ino);
	} else if (dfops->dop_low) {
try_another_ag:
		args.type = XFS_ALLOCTYPE_START_BNO;
		args.fsbno = *firstblock;
	} else {
		args.type = XFS_ALLOCTYPE_NEAR_BNO;
		args.fsbno = *firstblock;
	}
	args.minlen = args.maxlen = args.prod = 1;
	args.wasdel = wasdel;
	*logflagsp = 0;
	if ((error = xfs_alloc_vextent(&args))) {
		xfs_iroot_realloc(ip, -1, whichfork);
		xfs_btree_del_cursor(cur, XFS_BTREE_ERROR);
		return error;
	}

	/*
	 * During a CoW operation, the allocation and bmbt updates occur in
	 * different transactions.  The mapping code tries to put new bmbt
	 * blocks near extents being mapped, but the only way to guarantee this
	 * is if the alloc and the mapping happen in a single transaction that
	 * has a block reservation.  That isn't the case here, so if we run out
	 * of space we'll try again with another AG.
	 */
	if (xfs_sb_version_hasreflink(&cur->bc_mp->m_sb) &&
	    args.fsbno == NULLFSBLOCK &&
	    args.type == XFS_ALLOCTYPE_NEAR_BNO) {
		dfops->dop_low = true;
		goto try_another_ag;
	}
	/*
	 * Allocation can't fail, the space was reserved.
	 */
	ASSERT(args.fsbno != NULLFSBLOCK);
	ASSERT(*firstblock == NULLFSBLOCK ||
	       args.agno == XFS_FSB_TO_AGNO(mp, *firstblock) ||
	       (dfops->dop_low &&
		args.agno > XFS_FSB_TO_AGNO(mp, *firstblock)));
	*firstblock = cur->bc_private.b.firstblock = args.fsbno;
	cur->bc_private.b.allocated++;
	ip->i_d.di_nblocks++;
	xfs_trans_mod_dquot_byino(tp, ip, XFS_TRANS_DQ_BCOUNT, 1L);
	abp = xfs_btree_get_bufl(mp, tp, args.fsbno, 0);
	/*
	 * Fill in the child block.
	 */
	abp->b_ops = &xfs_bmbt_buf_ops;
	ablock = XFS_BUF_TO_BLOCK(abp);
	if (xfs_sb_version_hascrc(&mp->m_sb))
		xfs_btree_init_block_int(mp, ablock, abp->b_bn,
				XFS_BMAP_CRC_MAGIC, 0, 0, ip->i_ino,
				XFS_BTREE_LONG_PTRS | XFS_BTREE_CRC_BLOCKS);
	else
		xfs_btree_init_block_int(mp, ablock, abp->b_bn,
				XFS_BMAP_MAGIC, 0, 0, ip->i_ino,
				XFS_BTREE_LONG_PTRS);

	arp = XFS_BMBT_REC_ADDR(mp, ablock, 1);
	nextents =  xfs_iext_count(ifp);
	for (cnt = i = 0; i < nextents; i++) {
		ep = xfs_iext_get_ext(ifp, i);
		if (!isnullstartblock(xfs_bmbt_get_startblock(ep))) {
			arp->l0 = cpu_to_be64(ep->l0);
			arp->l1 = cpu_to_be64(ep->l1);
			arp++; cnt++;
		}
	}
	ASSERT(cnt == XFS_IFORK_NEXTENTS(ip, whichfork));
	xfs_btree_set_numrecs(ablock, cnt);

	/*
	 * Fill in the root key and pointer.
	 */
	kp = XFS_BMBT_KEY_ADDR(mp, block, 1);
	arp = XFS_BMBT_REC_ADDR(mp, ablock, 1);
	kp->br_startoff = cpu_to_be64(xfs_bmbt_disk_get_startoff(arp));
	pp = XFS_BMBT_PTR_ADDR(mp, block, 1, xfs_bmbt_get_maxrecs(cur,
						be16_to_cpu(block->bb_level)));
	*pp = cpu_to_be64(args.fsbno);

	/*
	 * Do all this logging at the end so that
	 * the root is at the right level.
	 */
	xfs_btree_log_block(cur, abp, XFS_BB_ALL_BITS);
	xfs_btree_log_recs(cur, abp, 1, be16_to_cpu(ablock->bb_numrecs));
	ASSERT(*curp == NULL);
	*curp = cur;
	*logflagsp = XFS_ILOG_CORE | xfs_ilog_fbroot(whichfork);
	return 0;
}

/*
 * Convert a local file to an extents file.
 * This code is out of bounds for data forks of regular files,
 * since the file data needs to get logged so things will stay consistent.
 * (The bmap-level manipulations are ok, though).
 */
void
xfs_bmap_local_to_extents_empty(
	struct xfs_inode	*ip,
	int			whichfork)
{
	struct xfs_ifork	*ifp = XFS_IFORK_PTR(ip, whichfork);

	ASSERT(whichfork != XFS_COW_FORK);
	ASSERT(XFS_IFORK_FORMAT(ip, whichfork) == XFS_DINODE_FMT_LOCAL);
	ASSERT(ifp->if_bytes == 0);
	ASSERT(XFS_IFORK_NEXTENTS(ip, whichfork) == 0);

	xfs_bmap_forkoff_reset(ip, whichfork);
	ifp->if_flags &= ~XFS_IFINLINE;
	ifp->if_flags |= XFS_IFEXTENTS;
	XFS_IFORK_FMT_SET(ip, whichfork, XFS_DINODE_FMT_EXTENTS);
}


STATIC int				/* error */
xfs_bmap_local_to_extents(
	xfs_trans_t	*tp,		/* transaction pointer */
	xfs_inode_t	*ip,		/* incore inode pointer */
	xfs_fsblock_t	*firstblock,	/* first block allocated in xaction */
	xfs_extlen_t	total,		/* total blocks needed by transaction */
	int		*logflagsp,	/* inode logging flags */
	int		whichfork,
	void		(*init_fn)(struct xfs_trans *tp,
				   struct xfs_buf *bp,
				   struct xfs_inode *ip,
				   struct xfs_ifork *ifp))
{
	int		error = 0;
	int		flags;		/* logging flags returned */
	xfs_ifork_t	*ifp;		/* inode fork pointer */
	xfs_alloc_arg_t	args;		/* allocation arguments */
	xfs_buf_t	*bp;		/* buffer for extent block */
	xfs_bmbt_rec_host_t *ep;	/* extent record pointer */

	/*
	 * We don't want to deal with the case of keeping inode data inline yet.
	 * So sending the data fork of a regular inode is invalid.
	 */
	ASSERT(!(S_ISREG(VFS_I(ip)->i_mode) && whichfork == XFS_DATA_FORK));
	ifp = XFS_IFORK_PTR(ip, whichfork);
	ASSERT(XFS_IFORK_FORMAT(ip, whichfork) == XFS_DINODE_FMT_LOCAL);

	if (!ifp->if_bytes) {
		xfs_bmap_local_to_extents_empty(ip, whichfork);
		flags = XFS_ILOG_CORE;
		goto done;
	}

	flags = 0;
	error = 0;
	ASSERT((ifp->if_flags & (XFS_IFINLINE|XFS_IFEXTENTS|XFS_IFEXTIREC)) ==
								XFS_IFINLINE);
	memset(&args, 0, sizeof(args));
	args.tp = tp;
	args.mp = ip->i_mount;
	xfs_rmap_ino_owner(&args.oinfo, ip->i_ino, whichfork, 0);
	args.firstblock = *firstblock;
	/*
	 * Allocate a block.  We know we need only one, since the
	 * file currently fits in an inode.
	 */
	if (*firstblock == NULLFSBLOCK) {
try_another_ag:
		args.fsbno = XFS_INO_TO_FSB(args.mp, ip->i_ino);
		args.type = XFS_ALLOCTYPE_START_BNO;
	} else {
		args.fsbno = *firstblock;
		args.type = XFS_ALLOCTYPE_NEAR_BNO;
	}
	args.total = total;
	args.minlen = args.maxlen = args.prod = 1;
	error = xfs_alloc_vextent(&args);
	if (error)
		goto done;

	/*
	 * During a CoW operation, the allocation and bmbt updates occur in
	 * different transactions.  The mapping code tries to put new bmbt
	 * blocks near extents being mapped, but the only way to guarantee this
	 * is if the alloc and the mapping happen in a single transaction that
	 * has a block reservation.  That isn't the case here, so if we run out
	 * of space we'll try again with another AG.
	 */
	if (xfs_sb_version_hasreflink(&ip->i_mount->m_sb) &&
	    args.fsbno == NULLFSBLOCK &&
	    args.type == XFS_ALLOCTYPE_NEAR_BNO) {
		goto try_another_ag;
	}
	/* Can't fail, the space was reserved. */
	ASSERT(args.fsbno != NULLFSBLOCK);
	ASSERT(args.len == 1);
	*firstblock = args.fsbno;
	bp = xfs_btree_get_bufl(args.mp, tp, args.fsbno, 0);

	/*
	 * Initialize the block, copy the data and log the remote buffer.
	 *
	 * The callout is responsible for logging because the remote format
	 * might differ from the local format and thus we don't know how much to
	 * log here. Note that init_fn must also set the buffer log item type
	 * correctly.
	 */
	init_fn(tp, bp, ip, ifp);

	/* account for the change in fork size */
	xfs_idata_realloc(ip, -ifp->if_bytes, whichfork);
	xfs_bmap_local_to_extents_empty(ip, whichfork);
	flags |= XFS_ILOG_CORE;

	xfs_iext_add(ifp, 0, 1);
	ep = xfs_iext_get_ext(ifp, 0);
	xfs_bmbt_set_allf(ep, 0, args.fsbno, 1, XFS_EXT_NORM);
	trace_xfs_bmap_post_update(ip, 0,
			whichfork == XFS_ATTR_FORK ? BMAP_ATTRFORK : 0,
			_THIS_IP_);
	XFS_IFORK_NEXT_SET(ip, whichfork, 1);
	ip->i_d.di_nblocks = 1;
	xfs_trans_mod_dquot_byino(tp, ip,
		XFS_TRANS_DQ_BCOUNT, 1L);
	flags |= xfs_ilog_fext(whichfork);

done:
	*logflagsp = flags;
	return error;
}

/*
 * Called from xfs_bmap_add_attrfork to handle btree format files.
 */
STATIC int					/* error */
xfs_bmap_add_attrfork_btree(
	xfs_trans_t		*tp,		/* transaction pointer */
	xfs_inode_t		*ip,		/* incore inode pointer */
	xfs_fsblock_t		*firstblock,	/* first block allocated */
	struct xfs_defer_ops	*dfops,		/* blocks to free at commit */
	int			*flags)		/* inode logging flags */
{
	xfs_btree_cur_t		*cur;		/* btree cursor */
	int			error;		/* error return value */
	xfs_mount_t		*mp;		/* file system mount struct */
	int			stat;		/* newroot status */

	mp = ip->i_mount;
	if (ip->i_df.if_broot_bytes <= XFS_IFORK_DSIZE(ip))
		*flags |= XFS_ILOG_DBROOT;
	else {
		cur = xfs_bmbt_init_cursor(mp, tp, ip, XFS_DATA_FORK);
		cur->bc_private.b.dfops = dfops;
		cur->bc_private.b.firstblock = *firstblock;
		if ((error = xfs_bmbt_lookup_ge(cur, 0, 0, 0, &stat)))
			goto error0;
		/* must be at least one entry */
		XFS_WANT_CORRUPTED_GOTO(mp, stat == 1, error0);
		if ((error = xfs_btree_new_iroot(cur, flags, &stat)))
			goto error0;
		if (stat == 0) {
			xfs_btree_del_cursor(cur, XFS_BTREE_NOERROR);
			return -ENOSPC;
		}
		*firstblock = cur->bc_private.b.firstblock;
		cur->bc_private.b.allocated = 0;
		xfs_btree_del_cursor(cur, XFS_BTREE_NOERROR);
	}
	return 0;
error0:
	xfs_btree_del_cursor(cur, XFS_BTREE_ERROR);
	return error;
}

/*
 * Called from xfs_bmap_add_attrfork to handle extents format files.
 */
STATIC int					/* error */
xfs_bmap_add_attrfork_extents(
	xfs_trans_t		*tp,		/* transaction pointer */
	xfs_inode_t		*ip,		/* incore inode pointer */
	xfs_fsblock_t		*firstblock,	/* first block allocated */
	struct xfs_defer_ops	*dfops,		/* blocks to free at commit */
	int			*flags)		/* inode logging flags */
{
	xfs_btree_cur_t		*cur;		/* bmap btree cursor */
	int			error;		/* error return value */

	if (ip->i_d.di_nextents * sizeof(xfs_bmbt_rec_t) <= XFS_IFORK_DSIZE(ip))
		return 0;
	cur = NULL;
	error = xfs_bmap_extents_to_btree(tp, ip, firstblock, dfops, &cur, 0,
		flags, XFS_DATA_FORK);
	if (cur) {
		cur->bc_private.b.allocated = 0;
		xfs_btree_del_cursor(cur,
			error ? XFS_BTREE_ERROR : XFS_BTREE_NOERROR);
	}
	return error;
}

/*
 * Called from xfs_bmap_add_attrfork to handle local format files. Each
 * different data fork content type needs a different callout to do the
 * conversion. Some are basic and only require special block initialisation
 * callouts for the data formating, others (directories) are so specialised they
 * handle everything themselves.
 *
 * XXX (dgc): investigate whether directory conversion can use the generic
 * formatting callout. It should be possible - it's just a very complex
 * formatter.
 */
STATIC int					/* error */
xfs_bmap_add_attrfork_local(
	xfs_trans_t		*tp,		/* transaction pointer */
	xfs_inode_t		*ip,		/* incore inode pointer */
	xfs_fsblock_t		*firstblock,	/* first block allocated */
	struct xfs_defer_ops	*dfops,		/* blocks to free at commit */
	int			*flags)		/* inode logging flags */
{
	xfs_da_args_t		dargs;		/* args for dir/attr code */

	if (ip->i_df.if_bytes <= XFS_IFORK_DSIZE(ip))
		return 0;

	if (S_ISDIR(VFS_I(ip)->i_mode)) {
		memset(&dargs, 0, sizeof(dargs));
		dargs.geo = ip->i_mount->m_dir_geo;
		dargs.dp = ip;
		dargs.firstblock = firstblock;
		dargs.dfops = dfops;
		dargs.total = dargs.geo->fsbcount;
		dargs.whichfork = XFS_DATA_FORK;
		dargs.trans = tp;
		return xfs_dir2_sf_to_block(&dargs);
	}

	if (S_ISLNK(VFS_I(ip)->i_mode))
		return xfs_bmap_local_to_extents(tp, ip, firstblock, 1,
						 flags, XFS_DATA_FORK,
						 xfs_symlink_local_to_remote);

	/* should only be called for types that support local format data */
	ASSERT(0);
	return -EFSCORRUPTED;
}

/*
 * Convert inode from non-attributed to attributed.
 * Must not be in a transaction, ip must not be locked.
 */
int						/* error code */
xfs_bmap_add_attrfork(
	xfs_inode_t		*ip,		/* incore inode pointer */
	int			size,		/* space new attribute needs */
	int			rsvd)		/* xact may use reserved blks */
{
	xfs_fsblock_t		firstblock;	/* 1st block/ag allocated */
	struct xfs_defer_ops	dfops;		/* freed extent records */
	xfs_mount_t		*mp;		/* mount structure */
	xfs_trans_t		*tp;		/* transaction pointer */
	int			blks;		/* space reservation */
	int			version = 1;	/* superblock attr version */
	int			logflags;	/* logging flags */
	int			error;		/* error return value */

	ASSERT(XFS_IFORK_Q(ip) == 0);

	mp = ip->i_mount;
	ASSERT(!XFS_NOT_DQATTACHED(mp, ip));

	blks = XFS_ADDAFORK_SPACE_RES(mp);

	error = xfs_trans_alloc(mp, &M_RES(mp)->tr_addafork, blks, 0,
			rsvd ? XFS_TRANS_RESERVE : 0, &tp);
	if (error)
		return error;

	xfs_ilock(ip, XFS_ILOCK_EXCL);
	error = xfs_trans_reserve_quota_nblks(tp, ip, blks, 0, rsvd ?
			XFS_QMOPT_RES_REGBLKS | XFS_QMOPT_FORCE_RES :
			XFS_QMOPT_RES_REGBLKS);
	if (error)
		goto trans_cancel;
	if (XFS_IFORK_Q(ip))
		goto trans_cancel;
	if (ip->i_d.di_anextents != 0) {
		error = -EFSCORRUPTED;
		goto trans_cancel;
	}
	if (ip->i_d.di_aformat != XFS_DINODE_FMT_EXTENTS) {
		/*
		 * For inodes coming from pre-6.2 filesystems.
		 */
		ASSERT(ip->i_d.di_aformat == 0);
		ip->i_d.di_aformat = XFS_DINODE_FMT_EXTENTS;
	}

	xfs_trans_ijoin(tp, ip, 0);
	xfs_trans_log_inode(tp, ip, XFS_ILOG_CORE);

	switch (ip->i_d.di_format) {
	case XFS_DINODE_FMT_DEV:
		ip->i_d.di_forkoff = roundup(sizeof(xfs_dev_t), 8) >> 3;
		break;
	case XFS_DINODE_FMT_UUID:
		ip->i_d.di_forkoff = roundup(sizeof(uuid_t), 8) >> 3;
		break;
	case XFS_DINODE_FMT_LOCAL:
	case XFS_DINODE_FMT_EXTENTS:
	case XFS_DINODE_FMT_BTREE:
		ip->i_d.di_forkoff = xfs_attr_shortform_bytesfit(ip, size);
		if (!ip->i_d.di_forkoff)
			ip->i_d.di_forkoff = xfs_default_attroffset(ip) >> 3;
		else if (mp->m_flags & XFS_MOUNT_ATTR2)
			version = 2;
		break;
	default:
		ASSERT(0);
		error = -EINVAL;
		goto trans_cancel;
	}

	ASSERT(ip->i_afp == NULL);
	ip->i_afp = kmem_zone_zalloc(xfs_ifork_zone, KM_SLEEP);
	ip->i_afp->if_flags = XFS_IFEXTENTS;
	logflags = 0;
	xfs_defer_init(&dfops, &firstblock);
	switch (ip->i_d.di_format) {
	case XFS_DINODE_FMT_LOCAL:
		error = xfs_bmap_add_attrfork_local(tp, ip, &firstblock, &dfops,
			&logflags);
		break;
	case XFS_DINODE_FMT_EXTENTS:
		error = xfs_bmap_add_attrfork_extents(tp, ip, &firstblock,
			&dfops, &logflags);
		break;
	case XFS_DINODE_FMT_BTREE:
		error = xfs_bmap_add_attrfork_btree(tp, ip, &firstblock, &dfops,
			&logflags);
		break;
	default:
		error = 0;
		break;
	}
	if (logflags)
		xfs_trans_log_inode(tp, ip, logflags);
	if (error)
		goto bmap_cancel;
	if (!xfs_sb_version_hasattr(&mp->m_sb) ||
	   (!xfs_sb_version_hasattr2(&mp->m_sb) && version == 2)) {
		bool log_sb = false;

		spin_lock(&mp->m_sb_lock);
		if (!xfs_sb_version_hasattr(&mp->m_sb)) {
			xfs_sb_version_addattr(&mp->m_sb);
			log_sb = true;
		}
		if (!xfs_sb_version_hasattr2(&mp->m_sb) && version == 2) {
			xfs_sb_version_addattr2(&mp->m_sb);
			log_sb = true;
		}
		spin_unlock(&mp->m_sb_lock);
		if (log_sb)
			xfs_log_sb(tp);
	}

	error = xfs_defer_finish(&tp, &dfops, NULL);
	if (error)
		goto bmap_cancel;
	error = xfs_trans_commit(tp);
	xfs_iunlock(ip, XFS_ILOCK_EXCL);
	return error;

bmap_cancel:
	xfs_defer_cancel(&dfops);
trans_cancel:
	xfs_trans_cancel(tp);
	xfs_iunlock(ip, XFS_ILOCK_EXCL);
	return error;
}

/*
 * Internal and external extent tree search functions.
 */

/*
 * Read in the extents to if_extents.
 * All inode fields are set up by caller, we just traverse the btree
 * and copy the records in. If the file system cannot contain unwritten
 * extents, the records are checked for no "state" flags.
 */
int					/* error */
xfs_bmap_read_extents(
	xfs_trans_t		*tp,	/* transaction pointer */
	xfs_inode_t		*ip,	/* incore inode */
	int			whichfork) /* data or attr fork */
{
	struct xfs_btree_block	*block;	/* current btree block */
	xfs_fsblock_t		bno;	/* block # of "block" */
	xfs_buf_t		*bp;	/* buffer for "block" */
	int			error;	/* error return value */
	xfs_exntfmt_t		exntf;	/* XFS_EXTFMT_NOSTATE, if checking */
	xfs_extnum_t		i, j;	/* index into the extents list */
	xfs_ifork_t		*ifp;	/* fork structure */
	int			level;	/* btree level, for checking */
	xfs_mount_t		*mp;	/* file system mount structure */
	__be64			*pp;	/* pointer to block address */
	/* REFERENCED */
	xfs_extnum_t		room;	/* number of entries there's room for */

	bno = NULLFSBLOCK;
	mp = ip->i_mount;
	ifp = XFS_IFORK_PTR(ip, whichfork);
	exntf = (whichfork != XFS_DATA_FORK) ? XFS_EXTFMT_NOSTATE :
					XFS_EXTFMT_INODE(ip);
	block = ifp->if_broot;
	/*
	 * Root level must use BMAP_BROOT_PTR_ADDR macro to get ptr out.
	 */
	level = be16_to_cpu(block->bb_level);
	ASSERT(level > 0);
	pp = XFS_BMAP_BROOT_PTR_ADDR(mp, block, 1, ifp->if_broot_bytes);
	bno = be64_to_cpu(*pp);
	ASSERT(bno != NULLFSBLOCK);
	ASSERT(XFS_FSB_TO_AGNO(mp, bno) < mp->m_sb.sb_agcount);
	ASSERT(XFS_FSB_TO_AGBNO(mp, bno) < mp->m_sb.sb_agblocks);
	/*
	 * Go down the tree until leaf level is reached, following the first
	 * pointer (leftmost) at each level.
	 */
	while (level-- > 0) {
		error = xfs_btree_read_bufl(mp, tp, bno, 0, &bp,
				XFS_BMAP_BTREE_REF, &xfs_bmbt_buf_ops);
		if (error)
			return error;
		block = XFS_BUF_TO_BLOCK(bp);
		if (level == 0)
			break;
		pp = XFS_BMBT_PTR_ADDR(mp, block, 1, mp->m_bmap_dmxr[1]);
		bno = be64_to_cpu(*pp);
		XFS_WANT_CORRUPTED_GOTO(mp,
			XFS_FSB_SANITY_CHECK(mp, bno), error0);
		xfs_trans_brelse(tp, bp);
	}
	/*
	 * Here with bp and block set to the leftmost leaf node in the tree.
	 */
	room = xfs_iext_count(ifp);
	i = 0;
	/*
	 * Loop over all leaf nodes.  Copy information to the extent records.
	 */
	for (;;) {
		xfs_bmbt_rec_t	*frp;
		xfs_fsblock_t	nextbno;
		xfs_extnum_t	num_recs;
		xfs_extnum_t	start;

		num_recs = xfs_btree_get_numrecs(block);
		if (unlikely(i + num_recs > room)) {
			ASSERT(i + num_recs <= room);
			xfs_warn(ip->i_mount,
				"corrupt dinode %Lu, (btree extents).",
				(unsigned long long) ip->i_ino);
			XFS_CORRUPTION_ERROR("xfs_bmap_read_extents(1)",
				XFS_ERRLEVEL_LOW, ip->i_mount, block);
			goto error0;
		}
		/*
		 * Read-ahead the next leaf block, if any.
		 */
		nextbno = be64_to_cpu(block->bb_u.l.bb_rightsib);
		if (nextbno != NULLFSBLOCK)
			xfs_btree_reada_bufl(mp, nextbno, 1,
					     &xfs_bmbt_buf_ops);
		/*
		 * Copy records into the extent records.
		 */
		frp = XFS_BMBT_REC_ADDR(mp, block, 1);
		start = i;
		for (j = 0; j < num_recs; j++, i++, frp++) {
			xfs_bmbt_rec_host_t *trp = xfs_iext_get_ext(ifp, i);
			trp->l0 = be64_to_cpu(frp->l0);
			trp->l1 = be64_to_cpu(frp->l1);
		}
		if (exntf == XFS_EXTFMT_NOSTATE) {
			/*
			 * Check all attribute bmap btree records and
			 * any "older" data bmap btree records for a
			 * set bit in the "extent flag" position.
			 */
			if (unlikely(xfs_check_nostate_extents(ifp,
					start, num_recs))) {
				XFS_ERROR_REPORT("xfs_bmap_read_extents(2)",
						 XFS_ERRLEVEL_LOW,
						 ip->i_mount);
				goto error0;
			}
		}
		xfs_trans_brelse(tp, bp);
		bno = nextbno;
		/*
		 * If we've reached the end, stop.
		 */
		if (bno == NULLFSBLOCK)
			break;
		error = xfs_btree_read_bufl(mp, tp, bno, 0, &bp,
				XFS_BMAP_BTREE_REF, &xfs_bmbt_buf_ops);
		if (error)
			return error;
		block = XFS_BUF_TO_BLOCK(bp);
	}
	if (i != XFS_IFORK_NEXTENTS(ip, whichfork))
		return -EFSCORRUPTED;
	ASSERT(i == xfs_iext_count(ifp));
	XFS_BMAP_TRACE_EXLIST(ip, i, whichfork);
	return 0;
error0:
	xfs_trans_brelse(tp, bp);
	return -EFSCORRUPTED;
}

/*
 * Returns the file-relative block number of the first unused block(s)
 * in the file with at least "len" logically contiguous blocks free.
 * This is the lowest-address hole if the file has holes, else the first block
 * past the end of file.
 * Return 0 if the file is currently local (in-inode).
 */
int						/* error */
xfs_bmap_first_unused(
	xfs_trans_t	*tp,			/* transaction pointer */
	xfs_inode_t	*ip,			/* incore inode */
	xfs_extlen_t	len,			/* size of hole to find */
	xfs_fileoff_t	*first_unused,		/* unused block */
	int		whichfork)		/* data or attr fork */
{
	int		error;			/* error return value */
	int		idx;			/* extent record index */
	xfs_ifork_t	*ifp;			/* inode fork pointer */
	xfs_fileoff_t	lastaddr;		/* last block number seen */
	xfs_fileoff_t	lowest;			/* lowest useful block */
	xfs_fileoff_t	max;			/* starting useful block */
	xfs_fileoff_t	off;			/* offset for this block */
	xfs_extnum_t	nextents;		/* number of extent entries */

	ASSERT(XFS_IFORK_FORMAT(ip, whichfork) == XFS_DINODE_FMT_BTREE ||
	       XFS_IFORK_FORMAT(ip, whichfork) == XFS_DINODE_FMT_EXTENTS ||
	       XFS_IFORK_FORMAT(ip, whichfork) == XFS_DINODE_FMT_LOCAL);
	if (XFS_IFORK_FORMAT(ip, whichfork) == XFS_DINODE_FMT_LOCAL) {
		*first_unused = 0;
		return 0;
	}
	ifp = XFS_IFORK_PTR(ip, whichfork);
	if (!(ifp->if_flags & XFS_IFEXTENTS) &&
	    (error = xfs_iread_extents(tp, ip, whichfork)))
		return error;
	lowest = *first_unused;
	nextents = xfs_iext_count(ifp);
	for (idx = 0, lastaddr = 0, max = lowest; idx < nextents; idx++) {
		xfs_bmbt_rec_host_t *ep = xfs_iext_get_ext(ifp, idx);
		off = xfs_bmbt_get_startoff(ep);
		/*
		 * See if the hole before this extent will work.
		 */
		if (off >= lowest + len && off - max >= len) {
			*first_unused = max;
			return 0;
		}
		lastaddr = off + xfs_bmbt_get_blockcount(ep);
		max = XFS_FILEOFF_MAX(lastaddr, lowest);
	}
	*first_unused = max;
	return 0;
}

/*
 * Returns the file-relative block number of the last block - 1 before
 * last_block (input value) in the file.
 * This is not based on i_size, it is based on the extent records.
 * Returns 0 for local files, as they do not have extent records.
 */
int						/* error */
xfs_bmap_last_before(
	struct xfs_trans	*tp,		/* transaction pointer */
	struct xfs_inode	*ip,		/* incore inode */
	xfs_fileoff_t		*last_block,	/* last block */
	int			whichfork)	/* data or attr fork */
{
	struct xfs_ifork	*ifp = XFS_IFORK_PTR(ip, whichfork);
	struct xfs_bmbt_irec	got;
	xfs_extnum_t		idx;
	int			error;

	switch (XFS_IFORK_FORMAT(ip, whichfork)) {
	case XFS_DINODE_FMT_LOCAL:
		*last_block = 0;
		return 0;
	case XFS_DINODE_FMT_BTREE:
	case XFS_DINODE_FMT_EXTENTS:
		break;
	default:
		return -EIO;
	}

	if (!(ifp->if_flags & XFS_IFEXTENTS)) {
		error = xfs_iread_extents(tp, ip, whichfork);
		if (error)
			return error;
	}

	if (xfs_iext_lookup_extent(ip, ifp, *last_block - 1, &idx, &got)) {
		if (got.br_startoff <= *last_block - 1)
			return 0;
	}

	if (xfs_iext_get_extent(ifp, idx - 1, &got)) {
		*last_block = got.br_startoff + got.br_blockcount;
		return 0;
	}

	*last_block = 0;
	return 0;
}

int
xfs_bmap_last_extent(
	struct xfs_trans	*tp,
	struct xfs_inode	*ip,
	int			whichfork,
	struct xfs_bmbt_irec	*rec,
	int			*is_empty)
{
	struct xfs_ifork	*ifp = XFS_IFORK_PTR(ip, whichfork);
	int			error;
	int			nextents;

	if (!(ifp->if_flags & XFS_IFEXTENTS)) {
		error = xfs_iread_extents(tp, ip, whichfork);
		if (error)
			return error;
	}

	nextents = xfs_iext_count(ifp);
	if (nextents == 0) {
		*is_empty = 1;
		return 0;
	}

	xfs_bmbt_get_all(xfs_iext_get_ext(ifp, nextents - 1), rec);
	*is_empty = 0;
	return 0;
}

/*
 * Check the last inode extent to determine whether this allocation will result
 * in blocks being allocated at the end of the file. When we allocate new data
 * blocks at the end of the file which do not start at the previous data block,
 * we will try to align the new blocks at stripe unit boundaries.
 *
 * Returns 1 in bma->aeof if the file (fork) is empty as any new write will be
 * at, or past the EOF.
 */
STATIC int
xfs_bmap_isaeof(
	struct xfs_bmalloca	*bma,
	int			whichfork)
{
	struct xfs_bmbt_irec	rec;
	int			is_empty;
	int			error;

	bma->aeof = 0;
	error = xfs_bmap_last_extent(NULL, bma->ip, whichfork, &rec,
				     &is_empty);
	if (error)
		return error;

	if (is_empty) {
		bma->aeof = 1;
		return 0;
	}

	/*
	 * Check if we are allocation or past the last extent, or at least into
	 * the last delayed allocated extent.
	 */
	bma->aeof = bma->offset >= rec.br_startoff + rec.br_blockcount ||
		(bma->offset >= rec.br_startoff &&
		 isnullstartblock(rec.br_startblock));
	return 0;
}

/*
 * Returns the file-relative block number of the first block past eof in
 * the file.  This is not based on i_size, it is based on the extent records.
 * Returns 0 for local files, as they do not have extent records.
 */
int
xfs_bmap_last_offset(
	struct xfs_inode	*ip,
	xfs_fileoff_t		*last_block,
	int			whichfork)
{
	struct xfs_bmbt_irec	rec;
	int			is_empty;
	int			error;

	*last_block = 0;

	if (XFS_IFORK_FORMAT(ip, whichfork) == XFS_DINODE_FMT_LOCAL)
		return 0;

	if (XFS_IFORK_FORMAT(ip, whichfork) != XFS_DINODE_FMT_BTREE &&
	    XFS_IFORK_FORMAT(ip, whichfork) != XFS_DINODE_FMT_EXTENTS)
	       return -EIO;

	error = xfs_bmap_last_extent(NULL, ip, whichfork, &rec, &is_empty);
	if (error || is_empty)
		return error;

	*last_block = rec.br_startoff + rec.br_blockcount;
	return 0;
}

/*
 * Returns whether the selected fork of the inode has exactly one
 * block or not.  For the data fork we check this matches di_size,
 * implying the file's range is 0..bsize-1.
 */
int					/* 1=>1 block, 0=>otherwise */
xfs_bmap_one_block(
	xfs_inode_t	*ip,		/* incore inode */
	int		whichfork)	/* data or attr fork */
{
	xfs_bmbt_rec_host_t *ep;	/* ptr to fork's extent */
	xfs_ifork_t	*ifp;		/* inode fork pointer */
	int		rval;		/* return value */
	xfs_bmbt_irec_t	s;		/* internal version of extent */

#ifndef DEBUG
	if (whichfork == XFS_DATA_FORK)
		return XFS_ISIZE(ip) == ip->i_mount->m_sb.sb_blocksize;
#endif	/* !DEBUG */
	if (XFS_IFORK_NEXTENTS(ip, whichfork) != 1)
		return 0;
	if (XFS_IFORK_FORMAT(ip, whichfork) != XFS_DINODE_FMT_EXTENTS)
		return 0;
	ifp = XFS_IFORK_PTR(ip, whichfork);
	ASSERT(ifp->if_flags & XFS_IFEXTENTS);
	ep = xfs_iext_get_ext(ifp, 0);
	xfs_bmbt_get_all(ep, &s);
	rval = s.br_startoff == 0 && s.br_blockcount == 1;
	if (rval && whichfork == XFS_DATA_FORK)
		ASSERT(XFS_ISIZE(ip) == ip->i_mount->m_sb.sb_blocksize);
	return rval;
}

/*
 * Extent tree manipulation functions used during allocation.
 */

/*
 * Convert a delayed allocation to a real allocation.
 */
STATIC int				/* error */
xfs_bmap_add_extent_delay_real(
	struct xfs_bmalloca	*bma,
	int			whichfork)
{
	struct xfs_bmbt_irec	*new = &bma->got;
	int			diff;	/* temp value */
	xfs_bmbt_rec_host_t	*ep;	/* extent entry for idx */
	int			error;	/* error return value */
	int			i;	/* temp state */
	xfs_ifork_t		*ifp;	/* inode fork pointer */
	xfs_fileoff_t		new_endoff;	/* end offset of new entry */
	xfs_bmbt_irec_t		r[3];	/* neighbor extent entries */
					/* left is 0, right is 1, prev is 2 */
	int			rval=0;	/* return value (logging flags) */
	int			state = 0;/* state bits, accessed thru macros */
	xfs_filblks_t		da_new; /* new count del alloc blocks used */
	xfs_filblks_t		da_old; /* old count del alloc blocks used */
	xfs_filblks_t		temp=0;	/* value for da_new calculations */
	xfs_filblks_t		temp2=0;/* value for da_new calculations */
	int			tmp_rval;	/* partial logging flags */
	struct xfs_mount	*mp;
	xfs_extnum_t		*nextents;

	mp = bma->ip->i_mount;
	ifp = XFS_IFORK_PTR(bma->ip, whichfork);
	ASSERT(whichfork != XFS_ATTR_FORK);
	nextents = (whichfork == XFS_COW_FORK ? &bma->ip->i_cnextents :
						&bma->ip->i_d.di_nextents);

	ASSERT(bma->idx >= 0);
	ASSERT(bma->idx <= xfs_iext_count(ifp));
	ASSERT(!isnullstartblock(new->br_startblock));
	ASSERT(!bma->cur ||
	       (bma->cur->bc_private.b.flags & XFS_BTCUR_BPRV_WASDEL));

	XFS_STATS_INC(mp, xs_add_exlist);

#define	LEFT		r[0]
#define	RIGHT		r[1]
#define	PREV		r[2]

	if (whichfork == XFS_COW_FORK)
		state |= BMAP_COWFORK;

	/*
	 * Set up a bunch of variables to make the tests simpler.
	 */
	ep = xfs_iext_get_ext(ifp, bma->idx);
	xfs_bmbt_get_all(ep, &PREV);
	new_endoff = new->br_startoff + new->br_blockcount;
	ASSERT(PREV.br_startoff <= new->br_startoff);
	ASSERT(PREV.br_startoff + PREV.br_blockcount >= new_endoff);

	da_old = startblockval(PREV.br_startblock);
	da_new = 0;

	/*
	 * Set flags determining what part of the previous delayed allocation
	 * extent is being replaced by a real allocation.
	 */
	if (PREV.br_startoff == new->br_startoff)
		state |= BMAP_LEFT_FILLING;
	if (PREV.br_startoff + PREV.br_blockcount == new_endoff)
		state |= BMAP_RIGHT_FILLING;

	/*
	 * Check and set flags if this segment has a left neighbor.
	 * Don't set contiguous if the combined extent would be too large.
	 */
	if (bma->idx > 0) {
		state |= BMAP_LEFT_VALID;
		xfs_bmbt_get_all(xfs_iext_get_ext(ifp, bma->idx - 1), &LEFT);

		if (isnullstartblock(LEFT.br_startblock))
			state |= BMAP_LEFT_DELAY;
	}

	if ((state & BMAP_LEFT_VALID) && !(state & BMAP_LEFT_DELAY) &&
	    LEFT.br_startoff + LEFT.br_blockcount == new->br_startoff &&
	    LEFT.br_startblock + LEFT.br_blockcount == new->br_startblock &&
	    LEFT.br_state == new->br_state &&
	    LEFT.br_blockcount + new->br_blockcount <= MAXEXTLEN)
		state |= BMAP_LEFT_CONTIG;

	/*
	 * Check and set flags if this segment has a right neighbor.
	 * Don't set contiguous if the combined extent would be too large.
	 * Also check for all-three-contiguous being too large.
	 */
	if (bma->idx < xfs_iext_count(ifp) - 1) {
		state |= BMAP_RIGHT_VALID;
		xfs_bmbt_get_all(xfs_iext_get_ext(ifp, bma->idx + 1), &RIGHT);

		if (isnullstartblock(RIGHT.br_startblock))
			state |= BMAP_RIGHT_DELAY;
	}

	if ((state & BMAP_RIGHT_VALID) && !(state & BMAP_RIGHT_DELAY) &&
	    new_endoff == RIGHT.br_startoff &&
	    new->br_startblock + new->br_blockcount == RIGHT.br_startblock &&
	    new->br_state == RIGHT.br_state &&
	    new->br_blockcount + RIGHT.br_blockcount <= MAXEXTLEN &&
	    ((state & (BMAP_LEFT_CONTIG | BMAP_LEFT_FILLING |
		       BMAP_RIGHT_FILLING)) !=
		      (BMAP_LEFT_CONTIG | BMAP_LEFT_FILLING |
		       BMAP_RIGHT_FILLING) ||
	     LEFT.br_blockcount + new->br_blockcount + RIGHT.br_blockcount
			<= MAXEXTLEN))
		state |= BMAP_RIGHT_CONTIG;

	error = 0;
	/*
	 * Switch out based on the FILLING and CONTIG state bits.
	 */
	switch (state & (BMAP_LEFT_FILLING | BMAP_LEFT_CONTIG |
			 BMAP_RIGHT_FILLING | BMAP_RIGHT_CONTIG)) {
	case BMAP_LEFT_FILLING | BMAP_LEFT_CONTIG |
	     BMAP_RIGHT_FILLING | BMAP_RIGHT_CONTIG:
		/*
		 * Filling in all of a previously delayed allocation extent.
		 * The left and right neighbors are both contiguous with new.
		 */
		bma->idx--;
		trace_xfs_bmap_pre_update(bma->ip, bma->idx, state, _THIS_IP_);
		xfs_bmbt_set_blockcount(xfs_iext_get_ext(ifp, bma->idx),
			LEFT.br_blockcount + PREV.br_blockcount +
			RIGHT.br_blockcount);
		trace_xfs_bmap_post_update(bma->ip, bma->idx, state, _THIS_IP_);

		xfs_iext_remove(bma->ip, bma->idx + 1, 2, state);
		(*nextents)--;
		if (bma->cur == NULL)
			rval = XFS_ILOG_CORE | XFS_ILOG_DEXT;
		else {
			rval = XFS_ILOG_CORE;
			error = xfs_bmbt_lookup_eq(bma->cur, RIGHT.br_startoff,
					RIGHT.br_startblock,
					RIGHT.br_blockcount, &i);
			if (error)
				goto done;
			XFS_WANT_CORRUPTED_GOTO(mp, i == 1, done);
			error = xfs_btree_delete(bma->cur, &i);
			if (error)
				goto done;
			XFS_WANT_CORRUPTED_GOTO(mp, i == 1, done);
			error = xfs_btree_decrement(bma->cur, 0, &i);
			if (error)
				goto done;
			XFS_WANT_CORRUPTED_GOTO(mp, i == 1, done);
			error = xfs_bmbt_update(bma->cur, LEFT.br_startoff,
					LEFT.br_startblock,
					LEFT.br_blockcount +
					PREV.br_blockcount +
					RIGHT.br_blockcount, LEFT.br_state);
			if (error)
				goto done;
		}
		break;

	case BMAP_LEFT_FILLING | BMAP_RIGHT_FILLING | BMAP_LEFT_CONTIG:
		/*
		 * Filling in all of a previously delayed allocation extent.
		 * The left neighbor is contiguous, the right is not.
		 */
		bma->idx--;

		trace_xfs_bmap_pre_update(bma->ip, bma->idx, state, _THIS_IP_);
		xfs_bmbt_set_blockcount(xfs_iext_get_ext(ifp, bma->idx),
			LEFT.br_blockcount + PREV.br_blockcount);
		trace_xfs_bmap_post_update(bma->ip, bma->idx, state, _THIS_IP_);

		xfs_iext_remove(bma->ip, bma->idx + 1, 1, state);
		if (bma->cur == NULL)
			rval = XFS_ILOG_DEXT;
		else {
			rval = 0;
			error = xfs_bmbt_lookup_eq(bma->cur, LEFT.br_startoff,
					LEFT.br_startblock, LEFT.br_blockcount,
					&i);
			if (error)
				goto done;
			XFS_WANT_CORRUPTED_GOTO(mp, i == 1, done);
			error = xfs_bmbt_update(bma->cur, LEFT.br_startoff,
					LEFT.br_startblock,
					LEFT.br_blockcount +
					PREV.br_blockcount, LEFT.br_state);
			if (error)
				goto done;
		}
		break;

	case BMAP_LEFT_FILLING | BMAP_RIGHT_FILLING | BMAP_RIGHT_CONTIG:
		/*
		 * Filling in all of a previously delayed allocation extent.
		 * The right neighbor is contiguous, the left is not.
		 */
		trace_xfs_bmap_pre_update(bma->ip, bma->idx, state, _THIS_IP_);
		xfs_bmbt_set_startblock(ep, new->br_startblock);
		xfs_bmbt_set_blockcount(ep,
			PREV.br_blockcount + RIGHT.br_blockcount);
		trace_xfs_bmap_post_update(bma->ip, bma->idx, state, _THIS_IP_);

		xfs_iext_remove(bma->ip, bma->idx + 1, 1, state);
		if (bma->cur == NULL)
			rval = XFS_ILOG_DEXT;
		else {
			rval = 0;
			error = xfs_bmbt_lookup_eq(bma->cur, RIGHT.br_startoff,
					RIGHT.br_startblock,
					RIGHT.br_blockcount, &i);
			if (error)
				goto done;
			XFS_WANT_CORRUPTED_GOTO(mp, i == 1, done);
			error = xfs_bmbt_update(bma->cur, PREV.br_startoff,
					new->br_startblock,
					PREV.br_blockcount +
					RIGHT.br_blockcount, PREV.br_state);
			if (error)
				goto done;
		}
		break;

	case BMAP_LEFT_FILLING | BMAP_RIGHT_FILLING:
		/*
		 * Filling in all of a previously delayed allocation extent.
		 * Neither the left nor right neighbors are contiguous with
		 * the new one.
		 */
		trace_xfs_bmap_pre_update(bma->ip, bma->idx, state, _THIS_IP_);
		xfs_bmbt_set_startblock(ep, new->br_startblock);
		trace_xfs_bmap_post_update(bma->ip, bma->idx, state, _THIS_IP_);

		(*nextents)++;
		if (bma->cur == NULL)
			rval = XFS_ILOG_CORE | XFS_ILOG_DEXT;
		else {
			rval = XFS_ILOG_CORE;
			error = xfs_bmbt_lookup_eq(bma->cur, new->br_startoff,
					new->br_startblock, new->br_blockcount,
					&i);
			if (error)
				goto done;
			XFS_WANT_CORRUPTED_GOTO(mp, i == 0, done);
			bma->cur->bc_rec.b.br_state = XFS_EXT_NORM;
			error = xfs_btree_insert(bma->cur, &i);
			if (error)
				goto done;
			XFS_WANT_CORRUPTED_GOTO(mp, i == 1, done);
		}
		break;

	case BMAP_LEFT_FILLING | BMAP_LEFT_CONTIG:
		/*
		 * Filling in the first part of a previous delayed allocation.
		 * The left neighbor is contiguous.
		 */
		trace_xfs_bmap_pre_update(bma->ip, bma->idx - 1, state, _THIS_IP_);
		xfs_bmbt_set_blockcount(xfs_iext_get_ext(ifp, bma->idx - 1),
			LEFT.br_blockcount + new->br_blockcount);
		xfs_bmbt_set_startoff(ep,
			PREV.br_startoff + new->br_blockcount);
		trace_xfs_bmap_post_update(bma->ip, bma->idx - 1, state, _THIS_IP_);

		temp = PREV.br_blockcount - new->br_blockcount;
		trace_xfs_bmap_pre_update(bma->ip, bma->idx, state, _THIS_IP_);
		xfs_bmbt_set_blockcount(ep, temp);
		if (bma->cur == NULL)
			rval = XFS_ILOG_DEXT;
		else {
			rval = 0;
			error = xfs_bmbt_lookup_eq(bma->cur, LEFT.br_startoff,
					LEFT.br_startblock, LEFT.br_blockcount,
					&i);
			if (error)
				goto done;
			XFS_WANT_CORRUPTED_GOTO(mp, i == 1, done);
			error = xfs_bmbt_update(bma->cur, LEFT.br_startoff,
					LEFT.br_startblock,
					LEFT.br_blockcount +
					new->br_blockcount,
					LEFT.br_state);
			if (error)
				goto done;
		}
		da_new = XFS_FILBLKS_MIN(xfs_bmap_worst_indlen(bma->ip, temp),
			startblockval(PREV.br_startblock));
		xfs_bmbt_set_startblock(ep, nullstartblock(da_new));
		trace_xfs_bmap_post_update(bma->ip, bma->idx, state, _THIS_IP_);

		bma->idx--;
		break;

	case BMAP_LEFT_FILLING:
		/*
		 * Filling in the first part of a previous delayed allocation.
		 * The left neighbor is not contiguous.
		 */
		trace_xfs_bmap_pre_update(bma->ip, bma->idx, state, _THIS_IP_);
		xfs_bmbt_set_startoff(ep, new_endoff);
		temp = PREV.br_blockcount - new->br_blockcount;
		xfs_bmbt_set_blockcount(ep, temp);
		xfs_iext_insert(bma->ip, bma->idx, 1, new, state);
		(*nextents)++;
		if (bma->cur == NULL)
			rval = XFS_ILOG_CORE | XFS_ILOG_DEXT;
		else {
			rval = XFS_ILOG_CORE;
			error = xfs_bmbt_lookup_eq(bma->cur, new->br_startoff,
					new->br_startblock, new->br_blockcount,
					&i);
			if (error)
				goto done;
			XFS_WANT_CORRUPTED_GOTO(mp, i == 0, done);
			bma->cur->bc_rec.b.br_state = XFS_EXT_NORM;
			error = xfs_btree_insert(bma->cur, &i);
			if (error)
				goto done;
			XFS_WANT_CORRUPTED_GOTO(mp, i == 1, done);
		}

		if (xfs_bmap_needs_btree(bma->ip, whichfork)) {
			error = xfs_bmap_extents_to_btree(bma->tp, bma->ip,
					bma->firstblock, bma->dfops,
					&bma->cur, 1, &tmp_rval, whichfork);
			rval |= tmp_rval;
			if (error)
				goto done;
		}
		da_new = XFS_FILBLKS_MIN(xfs_bmap_worst_indlen(bma->ip, temp),
			startblockval(PREV.br_startblock) -
			(bma->cur ? bma->cur->bc_private.b.allocated : 0));
		ep = xfs_iext_get_ext(ifp, bma->idx + 1);
		xfs_bmbt_set_startblock(ep, nullstartblock(da_new));
		trace_xfs_bmap_post_update(bma->ip, bma->idx + 1, state, _THIS_IP_);
		break;

	case BMAP_RIGHT_FILLING | BMAP_RIGHT_CONTIG:
		/*
		 * Filling in the last part of a previous delayed allocation.
		 * The right neighbor is contiguous with the new allocation.
		 */
		temp = PREV.br_blockcount - new->br_blockcount;
		trace_xfs_bmap_pre_update(bma->ip, bma->idx + 1, state, _THIS_IP_);
		xfs_bmbt_set_blockcount(ep, temp);
		xfs_bmbt_set_allf(xfs_iext_get_ext(ifp, bma->idx + 1),
			new->br_startoff, new->br_startblock,
			new->br_blockcount + RIGHT.br_blockcount,
			RIGHT.br_state);
		trace_xfs_bmap_post_update(bma->ip, bma->idx + 1, state, _THIS_IP_);
		if (bma->cur == NULL)
			rval = XFS_ILOG_DEXT;
		else {
			rval = 0;
			error = xfs_bmbt_lookup_eq(bma->cur, RIGHT.br_startoff,
					RIGHT.br_startblock,
					RIGHT.br_blockcount, &i);
			if (error)
				goto done;
			XFS_WANT_CORRUPTED_GOTO(mp, i == 1, done);
			error = xfs_bmbt_update(bma->cur, new->br_startoff,
					new->br_startblock,
					new->br_blockcount +
					RIGHT.br_blockcount,
					RIGHT.br_state);
			if (error)
				goto done;
		}

		da_new = XFS_FILBLKS_MIN(xfs_bmap_worst_indlen(bma->ip, temp),
			startblockval(PREV.br_startblock));
		trace_xfs_bmap_pre_update(bma->ip, bma->idx, state, _THIS_IP_);
		xfs_bmbt_set_startblock(ep, nullstartblock(da_new));
		trace_xfs_bmap_post_update(bma->ip, bma->idx, state, _THIS_IP_);

		bma->idx++;
		break;

	case BMAP_RIGHT_FILLING:
		/*
		 * Filling in the last part of a previous delayed allocation.
		 * The right neighbor is not contiguous.
		 */
		temp = PREV.br_blockcount - new->br_blockcount;
		trace_xfs_bmap_pre_update(bma->ip, bma->idx, state, _THIS_IP_);
		xfs_bmbt_set_blockcount(ep, temp);
		xfs_iext_insert(bma->ip, bma->idx + 1, 1, new, state);
		(*nextents)++;
		if (bma->cur == NULL)
			rval = XFS_ILOG_CORE | XFS_ILOG_DEXT;
		else {
			rval = XFS_ILOG_CORE;
			error = xfs_bmbt_lookup_eq(bma->cur, new->br_startoff,
					new->br_startblock, new->br_blockcount,
					&i);
			if (error)
				goto done;
			XFS_WANT_CORRUPTED_GOTO(mp, i == 0, done);
			bma->cur->bc_rec.b.br_state = XFS_EXT_NORM;
			error = xfs_btree_insert(bma->cur, &i);
			if (error)
				goto done;
			XFS_WANT_CORRUPTED_GOTO(mp, i == 1, done);
		}

		if (xfs_bmap_needs_btree(bma->ip, whichfork)) {
			error = xfs_bmap_extents_to_btree(bma->tp, bma->ip,
				bma->firstblock, bma->dfops, &bma->cur, 1,
				&tmp_rval, whichfork);
			rval |= tmp_rval;
			if (error)
				goto done;
		}
		da_new = XFS_FILBLKS_MIN(xfs_bmap_worst_indlen(bma->ip, temp),
			startblockval(PREV.br_startblock) -
			(bma->cur ? bma->cur->bc_private.b.allocated : 0));
		ep = xfs_iext_get_ext(ifp, bma->idx);
		xfs_bmbt_set_startblock(ep, nullstartblock(da_new));
		trace_xfs_bmap_post_update(bma->ip, bma->idx, state, _THIS_IP_);

		bma->idx++;
		break;

	case 0:
		/*
		 * Filling in the middle part of a previous delayed allocation.
		 * Contiguity is impossible here.
		 * This case is avoided almost all the time.
		 *
		 * We start with a delayed allocation:
		 *
		 * +ddddddddddddddddddddddddddddddddddddddddddddddddddddddd+
		 *  PREV @ idx
		 *
	         * and we are allocating:
		 *                     +rrrrrrrrrrrrrrrrr+
		 *			      new
		 *
		 * and we set it up for insertion as:
		 * +ddddddddddddddddddd+rrrrrrrrrrrrrrrrr+ddddddddddddddddd+
		 *                            new
		 *  PREV @ idx          LEFT              RIGHT
		 *                      inserted at idx + 1
		 */
		temp = new->br_startoff - PREV.br_startoff;
		temp2 = PREV.br_startoff + PREV.br_blockcount - new_endoff;
		trace_xfs_bmap_pre_update(bma->ip, bma->idx, 0, _THIS_IP_);
		xfs_bmbt_set_blockcount(ep, temp);	/* truncate PREV */
		LEFT = *new;
		RIGHT.br_state = PREV.br_state;
		RIGHT.br_startblock = nullstartblock(
				(int)xfs_bmap_worst_indlen(bma->ip, temp2));
		RIGHT.br_startoff = new_endoff;
		RIGHT.br_blockcount = temp2;
		/* insert LEFT (r[0]) and RIGHT (r[1]) at the same time */
		xfs_iext_insert(bma->ip, bma->idx + 1, 2, &LEFT, state);
		(*nextents)++;
		if (bma->cur == NULL)
			rval = XFS_ILOG_CORE | XFS_ILOG_DEXT;
		else {
			rval = XFS_ILOG_CORE;
			error = xfs_bmbt_lookup_eq(bma->cur, new->br_startoff,
					new->br_startblock, new->br_blockcount,
					&i);
			if (error)
				goto done;
			XFS_WANT_CORRUPTED_GOTO(mp, i == 0, done);
			bma->cur->bc_rec.b.br_state = XFS_EXT_NORM;
			error = xfs_btree_insert(bma->cur, &i);
			if (error)
				goto done;
			XFS_WANT_CORRUPTED_GOTO(mp, i == 1, done);
		}

		if (xfs_bmap_needs_btree(bma->ip, whichfork)) {
			error = xfs_bmap_extents_to_btree(bma->tp, bma->ip,
					bma->firstblock, bma->dfops, &bma->cur,
					1, &tmp_rval, whichfork);
			rval |= tmp_rval;
			if (error)
				goto done;
		}
		temp = xfs_bmap_worst_indlen(bma->ip, temp);
		temp2 = xfs_bmap_worst_indlen(bma->ip, temp2);
		diff = (int)(temp + temp2 - startblockval(PREV.br_startblock) -
			(bma->cur ? bma->cur->bc_private.b.allocated : 0));
		if (diff > 0) {
			error = xfs_mod_fdblocks(bma->ip->i_mount,
						 -((int64_t)diff), false);
			ASSERT(!error);
			if (error)
				goto done;
		}

		ep = xfs_iext_get_ext(ifp, bma->idx);
		xfs_bmbt_set_startblock(ep, nullstartblock((int)temp));
		trace_xfs_bmap_post_update(bma->ip, bma->idx, state, _THIS_IP_);
		trace_xfs_bmap_pre_update(bma->ip, bma->idx + 2, state, _THIS_IP_);
		xfs_bmbt_set_startblock(xfs_iext_get_ext(ifp, bma->idx + 2),
			nullstartblock((int)temp2));
		trace_xfs_bmap_post_update(bma->ip, bma->idx + 2, state, _THIS_IP_);

		bma->idx++;
		da_new = temp + temp2;
		break;

	case BMAP_LEFT_FILLING | BMAP_LEFT_CONTIG | BMAP_RIGHT_CONTIG:
	case BMAP_RIGHT_FILLING | BMAP_LEFT_CONTIG | BMAP_RIGHT_CONTIG:
	case BMAP_LEFT_FILLING | BMAP_RIGHT_CONTIG:
	case BMAP_RIGHT_FILLING | BMAP_LEFT_CONTIG:
	case BMAP_LEFT_CONTIG | BMAP_RIGHT_CONTIG:
	case BMAP_LEFT_CONTIG:
	case BMAP_RIGHT_CONTIG:
		/*
		 * These cases are all impossible.
		 */
		ASSERT(0);
	}

	/* add reverse mapping */
	error = xfs_rmap_map_extent(mp, bma->dfops, bma->ip, whichfork, new);
	if (error)
		goto done;

	/* convert to a btree if necessary */
	if (xfs_bmap_needs_btree(bma->ip, whichfork)) {
		int	tmp_logflags;	/* partial log flag return val */

		ASSERT(bma->cur == NULL);
		error = xfs_bmap_extents_to_btree(bma->tp, bma->ip,
				bma->firstblock, bma->dfops, &bma->cur,
				da_old > 0, &tmp_logflags, whichfork);
		bma->logflags |= tmp_logflags;
		if (error)
			goto done;
	}

	/* adjust for changes in reserved delayed indirect blocks */
	if (da_old || da_new) {
		temp = da_new;
		if (bma->cur)
			temp += bma->cur->bc_private.b.allocated;
		ASSERT(temp <= da_old);
		if (temp < da_old)
			xfs_mod_fdblocks(bma->ip->i_mount,
					(int64_t)(da_old - temp), false);
	}

	/* clear out the allocated field, done with it now in any case. */
	if (bma->cur)
		bma->cur->bc_private.b.allocated = 0;

	xfs_bmap_check_leaf_extents(bma->cur, bma->ip, whichfork);
done:
	if (whichfork != XFS_COW_FORK)
		bma->logflags |= rval;
	return error;
#undef	LEFT
#undef	RIGHT
#undef	PREV
}

/*
 * Convert an unwritten allocation to a real allocation or vice versa.
 */
STATIC int				/* error */
xfs_bmap_add_extent_unwritten_real(
	struct xfs_trans	*tp,
	xfs_inode_t		*ip,	/* incore inode pointer */
	xfs_extnum_t		*idx,	/* extent number to update/insert */
	xfs_btree_cur_t		**curp,	/* if *curp is null, not a btree */
	xfs_bmbt_irec_t		*new,	/* new data to add to file extents */
	xfs_fsblock_t		*first,	/* pointer to firstblock variable */
	struct xfs_defer_ops	*dfops,	/* list of extents to be freed */
	int			*logflagsp) /* inode logging flags */
{
	xfs_btree_cur_t		*cur;	/* btree cursor */
	xfs_bmbt_rec_host_t	*ep;	/* extent entry for idx */
	int			error;	/* error return value */
	int			i;	/* temp state */
	xfs_ifork_t		*ifp;	/* inode fork pointer */
	xfs_fileoff_t		new_endoff;	/* end offset of new entry */
	xfs_exntst_t		newext;	/* new extent state */
	xfs_exntst_t		oldext;	/* old extent state */
	xfs_bmbt_irec_t		r[3];	/* neighbor extent entries */
					/* left is 0, right is 1, prev is 2 */
	int			rval=0;	/* return value (logging flags) */
	int			state = 0;/* state bits, accessed thru macros */
	struct xfs_mount	*mp = tp->t_mountp;

	*logflagsp = 0;

	cur = *curp;
	ifp = XFS_IFORK_PTR(ip, XFS_DATA_FORK);

	ASSERT(*idx >= 0);
	ASSERT(*idx <= xfs_iext_count(ifp));
	ASSERT(!isnullstartblock(new->br_startblock));

	XFS_STATS_INC(mp, xs_add_exlist);

#define	LEFT		r[0]
#define	RIGHT		r[1]
#define	PREV		r[2]

	/*
	 * Set up a bunch of variables to make the tests simpler.
	 */
	error = 0;
	ep = xfs_iext_get_ext(ifp, *idx);
	xfs_bmbt_get_all(ep, &PREV);
	newext = new->br_state;
	oldext = (newext == XFS_EXT_UNWRITTEN) ?
		XFS_EXT_NORM : XFS_EXT_UNWRITTEN;
	ASSERT(PREV.br_state == oldext);
	new_endoff = new->br_startoff + new->br_blockcount;
	ASSERT(PREV.br_startoff <= new->br_startoff);
	ASSERT(PREV.br_startoff + PREV.br_blockcount >= new_endoff);

	/*
	 * Set flags determining what part of the previous oldext allocation
	 * extent is being replaced by a newext allocation.
	 */
	if (PREV.br_startoff == new->br_startoff)
		state |= BMAP_LEFT_FILLING;
	if (PREV.br_startoff + PREV.br_blockcount == new_endoff)
		state |= BMAP_RIGHT_FILLING;

	/*
	 * Check and set flags if this segment has a left neighbor.
	 * Don't set contiguous if the combined extent would be too large.
	 */
	if (*idx > 0) {
		state |= BMAP_LEFT_VALID;
		xfs_bmbt_get_all(xfs_iext_get_ext(ifp, *idx - 1), &LEFT);

		if (isnullstartblock(LEFT.br_startblock))
			state |= BMAP_LEFT_DELAY;
	}

	if ((state & BMAP_LEFT_VALID) && !(state & BMAP_LEFT_DELAY) &&
	    LEFT.br_startoff + LEFT.br_blockcount == new->br_startoff &&
	    LEFT.br_startblock + LEFT.br_blockcount == new->br_startblock &&
	    LEFT.br_state == newext &&
	    LEFT.br_blockcount + new->br_blockcount <= MAXEXTLEN)
		state |= BMAP_LEFT_CONTIG;

	/*
	 * Check and set flags if this segment has a right neighbor.
	 * Don't set contiguous if the combined extent would be too large.
	 * Also check for all-three-contiguous being too large.
	 */
	if (*idx < xfs_iext_count(&ip->i_df) - 1) {
		state |= BMAP_RIGHT_VALID;
		xfs_bmbt_get_all(xfs_iext_get_ext(ifp, *idx + 1), &RIGHT);
		if (isnullstartblock(RIGHT.br_startblock))
			state |= BMAP_RIGHT_DELAY;
	}

	if ((state & BMAP_RIGHT_VALID) && !(state & BMAP_RIGHT_DELAY) &&
	    new_endoff == RIGHT.br_startoff &&
	    new->br_startblock + new->br_blockcount == RIGHT.br_startblock &&
	    newext == RIGHT.br_state &&
	    new->br_blockcount + RIGHT.br_blockcount <= MAXEXTLEN &&
	    ((state & (BMAP_LEFT_CONTIG | BMAP_LEFT_FILLING |
		       BMAP_RIGHT_FILLING)) !=
		      (BMAP_LEFT_CONTIG | BMAP_LEFT_FILLING |
		       BMAP_RIGHT_FILLING) ||
	     LEFT.br_blockcount + new->br_blockcount + RIGHT.br_blockcount
			<= MAXEXTLEN))
		state |= BMAP_RIGHT_CONTIG;

	/*
	 * Switch out based on the FILLING and CONTIG state bits.
	 */
	switch (state & (BMAP_LEFT_FILLING | BMAP_LEFT_CONTIG |
			 BMAP_RIGHT_FILLING | BMAP_RIGHT_CONTIG)) {
	case BMAP_LEFT_FILLING | BMAP_LEFT_CONTIG |
	     BMAP_RIGHT_FILLING | BMAP_RIGHT_CONTIG:
		/*
		 * Setting all of a previous oldext extent to newext.
		 * The left and right neighbors are both contiguous with new.
		 */
		--*idx;

		trace_xfs_bmap_pre_update(ip, *idx, state, _THIS_IP_);
		xfs_bmbt_set_blockcount(xfs_iext_get_ext(ifp, *idx),
			LEFT.br_blockcount + PREV.br_blockcount +
			RIGHT.br_blockcount);
		trace_xfs_bmap_post_update(ip, *idx, state, _THIS_IP_);

		xfs_iext_remove(ip, *idx + 1, 2, state);
		ip->i_d.di_nextents -= 2;
		if (cur == NULL)
			rval = XFS_ILOG_CORE | XFS_ILOG_DEXT;
		else {
			rval = XFS_ILOG_CORE;
			if ((error = xfs_bmbt_lookup_eq(cur, RIGHT.br_startoff,
					RIGHT.br_startblock,
					RIGHT.br_blockcount, &i)))
				goto done;
			XFS_WANT_CORRUPTED_GOTO(mp, i == 1, done);
			if ((error = xfs_btree_delete(cur, &i)))
				goto done;
			XFS_WANT_CORRUPTED_GOTO(mp, i == 1, done);
			if ((error = xfs_btree_decrement(cur, 0, &i)))
				goto done;
			XFS_WANT_CORRUPTED_GOTO(mp, i == 1, done);
			if ((error = xfs_btree_delete(cur, &i)))
				goto done;
			XFS_WANT_CORRUPTED_GOTO(mp, i == 1, done);
			if ((error = xfs_btree_decrement(cur, 0, &i)))
				goto done;
			XFS_WANT_CORRUPTED_GOTO(mp, i == 1, done);
			if ((error = xfs_bmbt_update(cur, LEFT.br_startoff,
				LEFT.br_startblock,
				LEFT.br_blockcount + PREV.br_blockcount +
				RIGHT.br_blockcount, LEFT.br_state)))
				goto done;
		}
		break;

	case BMAP_LEFT_FILLING | BMAP_RIGHT_FILLING | BMAP_LEFT_CONTIG:
		/*
		 * Setting all of a previous oldext extent to newext.
		 * The left neighbor is contiguous, the right is not.
		 */
		--*idx;

		trace_xfs_bmap_pre_update(ip, *idx, state, _THIS_IP_);
		xfs_bmbt_set_blockcount(xfs_iext_get_ext(ifp, *idx),
			LEFT.br_blockcount + PREV.br_blockcount);
		trace_xfs_bmap_post_update(ip, *idx, state, _THIS_IP_);

		xfs_iext_remove(ip, *idx + 1, 1, state);
		ip->i_d.di_nextents--;
		if (cur == NULL)
			rval = XFS_ILOG_CORE | XFS_ILOG_DEXT;
		else {
			rval = XFS_ILOG_CORE;
			if ((error = xfs_bmbt_lookup_eq(cur, PREV.br_startoff,
					PREV.br_startblock, PREV.br_blockcount,
					&i)))
				goto done;
			XFS_WANT_CORRUPTED_GOTO(mp, i == 1, done);
			if ((error = xfs_btree_delete(cur, &i)))
				goto done;
			XFS_WANT_CORRUPTED_GOTO(mp, i == 1, done);
			if ((error = xfs_btree_decrement(cur, 0, &i)))
				goto done;
			XFS_WANT_CORRUPTED_GOTO(mp, i == 1, done);
			if ((error = xfs_bmbt_update(cur, LEFT.br_startoff,
				LEFT.br_startblock,
				LEFT.br_blockcount + PREV.br_blockcount,
				LEFT.br_state)))
				goto done;
		}
		break;

	case BMAP_LEFT_FILLING | BMAP_RIGHT_FILLING | BMAP_RIGHT_CONTIG:
		/*
		 * Setting all of a previous oldext extent to newext.
		 * The right neighbor is contiguous, the left is not.
		 */
		trace_xfs_bmap_pre_update(ip, *idx, state, _THIS_IP_);
		xfs_bmbt_set_blockcount(ep,
			PREV.br_blockcount + RIGHT.br_blockcount);
		xfs_bmbt_set_state(ep, newext);
		trace_xfs_bmap_post_update(ip, *idx, state, _THIS_IP_);
		xfs_iext_remove(ip, *idx + 1, 1, state);
		ip->i_d.di_nextents--;
		if (cur == NULL)
			rval = XFS_ILOG_CORE | XFS_ILOG_DEXT;
		else {
			rval = XFS_ILOG_CORE;
			if ((error = xfs_bmbt_lookup_eq(cur, RIGHT.br_startoff,
					RIGHT.br_startblock,
					RIGHT.br_blockcount, &i)))
				goto done;
			XFS_WANT_CORRUPTED_GOTO(mp, i == 1, done);
			if ((error = xfs_btree_delete(cur, &i)))
				goto done;
			XFS_WANT_CORRUPTED_GOTO(mp, i == 1, done);
			if ((error = xfs_btree_decrement(cur, 0, &i)))
				goto done;
			XFS_WANT_CORRUPTED_GOTO(mp, i == 1, done);
			if ((error = xfs_bmbt_update(cur, new->br_startoff,
				new->br_startblock,
				new->br_blockcount + RIGHT.br_blockcount,
				newext)))
				goto done;
		}
		break;

	case BMAP_LEFT_FILLING | BMAP_RIGHT_FILLING:
		/*
		 * Setting all of a previous oldext extent to newext.
		 * Neither the left nor right neighbors are contiguous with
		 * the new one.
		 */
		trace_xfs_bmap_pre_update(ip, *idx, state, _THIS_IP_);
		xfs_bmbt_set_state(ep, newext);
		trace_xfs_bmap_post_update(ip, *idx, state, _THIS_IP_);

		if (cur == NULL)
			rval = XFS_ILOG_DEXT;
		else {
			rval = 0;
			if ((error = xfs_bmbt_lookup_eq(cur, new->br_startoff,
					new->br_startblock, new->br_blockcount,
					&i)))
				goto done;
			XFS_WANT_CORRUPTED_GOTO(mp, i == 1, done);
			if ((error = xfs_bmbt_update(cur, new->br_startoff,
				new->br_startblock, new->br_blockcount,
				newext)))
				goto done;
		}
		break;

	case BMAP_LEFT_FILLING | BMAP_LEFT_CONTIG:
		/*
		 * Setting the first part of a previous oldext extent to newext.
		 * The left neighbor is contiguous.
		 */
		trace_xfs_bmap_pre_update(ip, *idx - 1, state, _THIS_IP_);
		xfs_bmbt_set_blockcount(xfs_iext_get_ext(ifp, *idx - 1),
			LEFT.br_blockcount + new->br_blockcount);
		xfs_bmbt_set_startoff(ep,
			PREV.br_startoff + new->br_blockcount);
		trace_xfs_bmap_post_update(ip, *idx - 1, state, _THIS_IP_);

		trace_xfs_bmap_pre_update(ip, *idx, state, _THIS_IP_);
		xfs_bmbt_set_startblock(ep,
			new->br_startblock + new->br_blockcount);
		xfs_bmbt_set_blockcount(ep,
			PREV.br_blockcount - new->br_blockcount);
		trace_xfs_bmap_post_update(ip, *idx, state, _THIS_IP_);

		--*idx;

		if (cur == NULL)
			rval = XFS_ILOG_DEXT;
		else {
			rval = 0;
			if ((error = xfs_bmbt_lookup_eq(cur, PREV.br_startoff,
					PREV.br_startblock, PREV.br_blockcount,
					&i)))
				goto done;
			XFS_WANT_CORRUPTED_GOTO(mp, i == 1, done);
			if ((error = xfs_bmbt_update(cur,
				PREV.br_startoff + new->br_blockcount,
				PREV.br_startblock + new->br_blockcount,
				PREV.br_blockcount - new->br_blockcount,
				oldext)))
				goto done;
			if ((error = xfs_btree_decrement(cur, 0, &i)))
				goto done;
			error = xfs_bmbt_update(cur, LEFT.br_startoff,
				LEFT.br_startblock,
				LEFT.br_blockcount + new->br_blockcount,
				LEFT.br_state);
			if (error)
				goto done;
		}
		break;

	case BMAP_LEFT_FILLING:
		/*
		 * Setting the first part of a previous oldext extent to newext.
		 * The left neighbor is not contiguous.
		 */
		trace_xfs_bmap_pre_update(ip, *idx, state, _THIS_IP_);
		ASSERT(ep && xfs_bmbt_get_state(ep) == oldext);
		xfs_bmbt_set_startoff(ep, new_endoff);
		xfs_bmbt_set_blockcount(ep,
			PREV.br_blockcount - new->br_blockcount);
		xfs_bmbt_set_startblock(ep,
			new->br_startblock + new->br_blockcount);
		trace_xfs_bmap_post_update(ip, *idx, state, _THIS_IP_);

		xfs_iext_insert(ip, *idx, 1, new, state);
		ip->i_d.di_nextents++;
		if (cur == NULL)
			rval = XFS_ILOG_CORE | XFS_ILOG_DEXT;
		else {
			rval = XFS_ILOG_CORE;
			if ((error = xfs_bmbt_lookup_eq(cur, PREV.br_startoff,
					PREV.br_startblock, PREV.br_blockcount,
					&i)))
				goto done;
			XFS_WANT_CORRUPTED_GOTO(mp, i == 1, done);
			if ((error = xfs_bmbt_update(cur,
				PREV.br_startoff + new->br_blockcount,
				PREV.br_startblock + new->br_blockcount,
				PREV.br_blockcount - new->br_blockcount,
				oldext)))
				goto done;
			cur->bc_rec.b = *new;
			if ((error = xfs_btree_insert(cur, &i)))
				goto done;
			XFS_WANT_CORRUPTED_GOTO(mp, i == 1, done);
		}
		break;

	case BMAP_RIGHT_FILLING | BMAP_RIGHT_CONTIG:
		/*
		 * Setting the last part of a previous oldext extent to newext.
		 * The right neighbor is contiguous with the new allocation.
		 */
		trace_xfs_bmap_pre_update(ip, *idx, state, _THIS_IP_);
		xfs_bmbt_set_blockcount(ep,
			PREV.br_blockcount - new->br_blockcount);
		trace_xfs_bmap_post_update(ip, *idx, state, _THIS_IP_);

		++*idx;

		trace_xfs_bmap_pre_update(ip, *idx, state, _THIS_IP_);
		xfs_bmbt_set_allf(xfs_iext_get_ext(ifp, *idx),
			new->br_startoff, new->br_startblock,
			new->br_blockcount + RIGHT.br_blockcount, newext);
		trace_xfs_bmap_post_update(ip, *idx, state, _THIS_IP_);

		if (cur == NULL)
			rval = XFS_ILOG_DEXT;
		else {
			rval = 0;
			if ((error = xfs_bmbt_lookup_eq(cur, PREV.br_startoff,
					PREV.br_startblock,
					PREV.br_blockcount, &i)))
				goto done;
			XFS_WANT_CORRUPTED_GOTO(mp, i == 1, done);
			if ((error = xfs_bmbt_update(cur, PREV.br_startoff,
				PREV.br_startblock,
				PREV.br_blockcount - new->br_blockcount,
				oldext)))
				goto done;
			if ((error = xfs_btree_increment(cur, 0, &i)))
				goto done;
			if ((error = xfs_bmbt_update(cur, new->br_startoff,
				new->br_startblock,
				new->br_blockcount + RIGHT.br_blockcount,
				newext)))
				goto done;
		}
		break;

	case BMAP_RIGHT_FILLING:
		/*
		 * Setting the last part of a previous oldext extent to newext.
		 * The right neighbor is not contiguous.
		 */
		trace_xfs_bmap_pre_update(ip, *idx, state, _THIS_IP_);
		xfs_bmbt_set_blockcount(ep,
			PREV.br_blockcount - new->br_blockcount);
		trace_xfs_bmap_post_update(ip, *idx, state, _THIS_IP_);

		++*idx;
		xfs_iext_insert(ip, *idx, 1, new, state);

		ip->i_d.di_nextents++;
		if (cur == NULL)
			rval = XFS_ILOG_CORE | XFS_ILOG_DEXT;
		else {
			rval = XFS_ILOG_CORE;
			if ((error = xfs_bmbt_lookup_eq(cur, PREV.br_startoff,
					PREV.br_startblock, PREV.br_blockcount,
					&i)))
				goto done;
			XFS_WANT_CORRUPTED_GOTO(mp, i == 1, done);
			if ((error = xfs_bmbt_update(cur, PREV.br_startoff,
				PREV.br_startblock,
				PREV.br_blockcount - new->br_blockcount,
				oldext)))
				goto done;
			if ((error = xfs_bmbt_lookup_eq(cur, new->br_startoff,
					new->br_startblock, new->br_blockcount,
					&i)))
				goto done;
			XFS_WANT_CORRUPTED_GOTO(mp, i == 0, done);
			cur->bc_rec.b.br_state = XFS_EXT_NORM;
			if ((error = xfs_btree_insert(cur, &i)))
				goto done;
			XFS_WANT_CORRUPTED_GOTO(mp, i == 1, done);
		}
		break;

	case 0:
		/*
		 * Setting the middle part of a previous oldext extent to
		 * newext.  Contiguity is impossible here.
		 * One extent becomes three extents.
		 */
		trace_xfs_bmap_pre_update(ip, *idx, state, _THIS_IP_);
		xfs_bmbt_set_blockcount(ep,
			new->br_startoff - PREV.br_startoff);
		trace_xfs_bmap_post_update(ip, *idx, state, _THIS_IP_);

		r[0] = *new;
		r[1].br_startoff = new_endoff;
		r[1].br_blockcount =
			PREV.br_startoff + PREV.br_blockcount - new_endoff;
		r[1].br_startblock = new->br_startblock + new->br_blockcount;
		r[1].br_state = oldext;

		++*idx;
		xfs_iext_insert(ip, *idx, 2, &r[0], state);

		ip->i_d.di_nextents += 2;
		if (cur == NULL)
			rval = XFS_ILOG_CORE | XFS_ILOG_DEXT;
		else {
			rval = XFS_ILOG_CORE;
			if ((error = xfs_bmbt_lookup_eq(cur, PREV.br_startoff,
					PREV.br_startblock, PREV.br_blockcount,
					&i)))
				goto done;
			XFS_WANT_CORRUPTED_GOTO(mp, i == 1, done);
			/* new right extent - oldext */
			if ((error = xfs_bmbt_update(cur, r[1].br_startoff,
				r[1].br_startblock, r[1].br_blockcount,
				r[1].br_state)))
				goto done;
			/* new left extent - oldext */
			cur->bc_rec.b = PREV;
			cur->bc_rec.b.br_blockcount =
				new->br_startoff - PREV.br_startoff;
			if ((error = xfs_btree_insert(cur, &i)))
				goto done;
			XFS_WANT_CORRUPTED_GOTO(mp, i == 1, done);
			/*
			 * Reset the cursor to the position of the new extent
			 * we are about to insert as we can't trust it after
			 * the previous insert.
			 */
			if ((error = xfs_bmbt_lookup_eq(cur, new->br_startoff,
					new->br_startblock, new->br_blockcount,
					&i)))
				goto done;
			XFS_WANT_CORRUPTED_GOTO(mp, i == 0, done);
			/* new middle extent - newext */
			cur->bc_rec.b.br_state = new->br_state;
			if ((error = xfs_btree_insert(cur, &i)))
				goto done;
			XFS_WANT_CORRUPTED_GOTO(mp, i == 1, done);
		}
		break;

	case BMAP_LEFT_FILLING | BMAP_LEFT_CONTIG | BMAP_RIGHT_CONTIG:
	case BMAP_RIGHT_FILLING | BMAP_LEFT_CONTIG | BMAP_RIGHT_CONTIG:
	case BMAP_LEFT_FILLING | BMAP_RIGHT_CONTIG:
	case BMAP_RIGHT_FILLING | BMAP_LEFT_CONTIG:
	case BMAP_LEFT_CONTIG | BMAP_RIGHT_CONTIG:
	case BMAP_LEFT_CONTIG:
	case BMAP_RIGHT_CONTIG:
		/*
		 * These cases are all impossible.
		 */
		ASSERT(0);
	}

	/* update reverse mappings */
	error = xfs_rmap_convert_extent(mp, dfops, ip, XFS_DATA_FORK, new);
	if (error)
		goto done;

	/* convert to a btree if necessary */
	if (xfs_bmap_needs_btree(ip, XFS_DATA_FORK)) {
		int	tmp_logflags;	/* partial log flag return val */

		ASSERT(cur == NULL);
		error = xfs_bmap_extents_to_btree(tp, ip, first, dfops, &cur,
				0, &tmp_logflags, XFS_DATA_FORK);
		*logflagsp |= tmp_logflags;
		if (error)
			goto done;
	}

	/* clear out the allocated field, done with it now in any case. */
	if (cur) {
		cur->bc_private.b.allocated = 0;
		*curp = cur;
	}

	xfs_bmap_check_leaf_extents(*curp, ip, XFS_DATA_FORK);
done:
	*logflagsp |= rval;
	return error;
#undef	LEFT
#undef	RIGHT
#undef	PREV
}

/*
 * Convert a hole to a delayed allocation.
 */
STATIC void
xfs_bmap_add_extent_hole_delay(
	xfs_inode_t		*ip,	/* incore inode pointer */
	int			whichfork,
	xfs_extnum_t		*idx,	/* extent number to update/insert */
	xfs_bmbt_irec_t		*new)	/* new data to add to file extents */
{
	xfs_ifork_t		*ifp;	/* inode fork pointer */
	xfs_bmbt_irec_t		left;	/* left neighbor extent entry */
	xfs_filblks_t		newlen=0;	/* new indirect size */
	xfs_filblks_t		oldlen=0;	/* old indirect size */
	xfs_bmbt_irec_t		right;	/* right neighbor extent entry */
	int			state;  /* state bits, accessed thru macros */
	xfs_filblks_t		temp=0;	/* temp for indirect calculations */

	ifp = XFS_IFORK_PTR(ip, whichfork);
	state = 0;
	if (whichfork == XFS_COW_FORK)
		state |= BMAP_COWFORK;
	ASSERT(isnullstartblock(new->br_startblock));

	/*
	 * Check and set flags if this segment has a left neighbor
	 */
	if (*idx > 0) {
		state |= BMAP_LEFT_VALID;
		xfs_bmbt_get_all(xfs_iext_get_ext(ifp, *idx - 1), &left);

		if (isnullstartblock(left.br_startblock))
			state |= BMAP_LEFT_DELAY;
	}

	/*
	 * Check and set flags if the current (right) segment exists.
	 * If it doesn't exist, we're converting the hole at end-of-file.
	 */
	if (*idx < xfs_iext_count(ifp)) {
		state |= BMAP_RIGHT_VALID;
		xfs_bmbt_get_all(xfs_iext_get_ext(ifp, *idx), &right);

		if (isnullstartblock(right.br_startblock))
			state |= BMAP_RIGHT_DELAY;
	}

	/*
	 * Set contiguity flags on the left and right neighbors.
	 * Don't let extents get too large, even if the pieces are contiguous.
	 */
	if ((state & BMAP_LEFT_VALID) && (state & BMAP_LEFT_DELAY) &&
	    left.br_startoff + left.br_blockcount == new->br_startoff &&
	    left.br_blockcount + new->br_blockcount <= MAXEXTLEN)
		state |= BMAP_LEFT_CONTIG;

	if ((state & BMAP_RIGHT_VALID) && (state & BMAP_RIGHT_DELAY) &&
	    new->br_startoff + new->br_blockcount == right.br_startoff &&
	    new->br_blockcount + right.br_blockcount <= MAXEXTLEN &&
	    (!(state & BMAP_LEFT_CONTIG) ||
	     (left.br_blockcount + new->br_blockcount +
	      right.br_blockcount <= MAXEXTLEN)))
		state |= BMAP_RIGHT_CONTIG;

	/*
	 * Switch out based on the contiguity flags.
	 */
	switch (state & (BMAP_LEFT_CONTIG | BMAP_RIGHT_CONTIG)) {
	case BMAP_LEFT_CONTIG | BMAP_RIGHT_CONTIG:
		/*
		 * New allocation is contiguous with delayed allocations
		 * on the left and on the right.
		 * Merge all three into a single extent record.
		 */
		--*idx;
		temp = left.br_blockcount + new->br_blockcount +
			right.br_blockcount;

		trace_xfs_bmap_pre_update(ip, *idx, state, _THIS_IP_);
		xfs_bmbt_set_blockcount(xfs_iext_get_ext(ifp, *idx), temp);
		oldlen = startblockval(left.br_startblock) +
			startblockval(new->br_startblock) +
			startblockval(right.br_startblock);
		newlen = xfs_bmap_worst_indlen(ip, temp);
		xfs_bmbt_set_startblock(xfs_iext_get_ext(ifp, *idx),
			nullstartblock((int)newlen));
		trace_xfs_bmap_post_update(ip, *idx, state, _THIS_IP_);

		xfs_iext_remove(ip, *idx + 1, 1, state);
		break;

	case BMAP_LEFT_CONTIG:
		/*
		 * New allocation is contiguous with a delayed allocation
		 * on the left.
		 * Merge the new allocation with the left neighbor.
		 */
		--*idx;
		temp = left.br_blockcount + new->br_blockcount;

		trace_xfs_bmap_pre_update(ip, *idx, state, _THIS_IP_);
		xfs_bmbt_set_blockcount(xfs_iext_get_ext(ifp, *idx), temp);
		oldlen = startblockval(left.br_startblock) +
			startblockval(new->br_startblock);
		newlen = xfs_bmap_worst_indlen(ip, temp);
		xfs_bmbt_set_startblock(xfs_iext_get_ext(ifp, *idx),
			nullstartblock((int)newlen));
		trace_xfs_bmap_post_update(ip, *idx, state, _THIS_IP_);
		break;

	case BMAP_RIGHT_CONTIG:
		/*
		 * New allocation is contiguous with a delayed allocation
		 * on the right.
		 * Merge the new allocation with the right neighbor.
		 */
		trace_xfs_bmap_pre_update(ip, *idx, state, _THIS_IP_);
		temp = new->br_blockcount + right.br_blockcount;
		oldlen = startblockval(new->br_startblock) +
			startblockval(right.br_startblock);
		newlen = xfs_bmap_worst_indlen(ip, temp);
		xfs_bmbt_set_allf(xfs_iext_get_ext(ifp, *idx),
			new->br_startoff,
			nullstartblock((int)newlen), temp, right.br_state);
		trace_xfs_bmap_post_update(ip, *idx, state, _THIS_IP_);
		break;

	case 0:
		/*
		 * New allocation is not contiguous with another
		 * delayed allocation.
		 * Insert a new entry.
		 */
		oldlen = newlen = 0;
		xfs_iext_insert(ip, *idx, 1, new, state);
		break;
	}
	if (oldlen != newlen) {
		ASSERT(oldlen > newlen);
		xfs_mod_fdblocks(ip->i_mount, (int64_t)(oldlen - newlen),
				 false);
		/*
		 * Nothing to do for disk quota accounting here.
		 */
	}
}

/*
 * Convert a hole to a real allocation.
 */
STATIC int				/* error */
xfs_bmap_add_extent_hole_real(
	struct xfs_bmalloca	*bma,
	int			whichfork)
{
	struct xfs_bmbt_irec	*new = &bma->got;
	int			error;	/* error return value */
	int			i;	/* temp state */
	xfs_ifork_t		*ifp;	/* inode fork pointer */
	xfs_bmbt_irec_t		left;	/* left neighbor extent entry */
	xfs_bmbt_irec_t		right;	/* right neighbor extent entry */
	int			rval=0;	/* return value (logging flags) */
	int			state;	/* state bits, accessed thru macros */
	struct xfs_mount	*mp;

	mp = bma->ip->i_mount;
	ifp = XFS_IFORK_PTR(bma->ip, whichfork);

	ASSERT(bma->idx >= 0);
	ASSERT(bma->idx <= xfs_iext_count(ifp));
	ASSERT(!isnullstartblock(new->br_startblock));
	ASSERT(!bma->cur ||
	       !(bma->cur->bc_private.b.flags & XFS_BTCUR_BPRV_WASDEL));
	ASSERT(whichfork != XFS_COW_FORK);

	XFS_STATS_INC(mp, xs_add_exlist);

	state = 0;
	if (whichfork == XFS_ATTR_FORK)
		state |= BMAP_ATTRFORK;

	/*
	 * Check and set flags if this segment has a left neighbor.
	 */
	if (bma->idx > 0) {
		state |= BMAP_LEFT_VALID;
		xfs_bmbt_get_all(xfs_iext_get_ext(ifp, bma->idx - 1), &left);
		if (isnullstartblock(left.br_startblock))
			state |= BMAP_LEFT_DELAY;
	}

	/*
	 * Check and set flags if this segment has a current value.
	 * Not true if we're inserting into the "hole" at eof.
	 */
	if (bma->idx < xfs_iext_count(ifp)) {
		state |= BMAP_RIGHT_VALID;
		xfs_bmbt_get_all(xfs_iext_get_ext(ifp, bma->idx), &right);
		if (isnullstartblock(right.br_startblock))
			state |= BMAP_RIGHT_DELAY;
	}

	/*
	 * We're inserting a real allocation between "left" and "right".
	 * Set the contiguity flags.  Don't let extents get too large.
	 */
	if ((state & BMAP_LEFT_VALID) && !(state & BMAP_LEFT_DELAY) &&
	    left.br_startoff + left.br_blockcount == new->br_startoff &&
	    left.br_startblock + left.br_blockcount == new->br_startblock &&
	    left.br_state == new->br_state &&
	    left.br_blockcount + new->br_blockcount <= MAXEXTLEN)
		state |= BMAP_LEFT_CONTIG;

	if ((state & BMAP_RIGHT_VALID) && !(state & BMAP_RIGHT_DELAY) &&
	    new->br_startoff + new->br_blockcount == right.br_startoff &&
	    new->br_startblock + new->br_blockcount == right.br_startblock &&
	    new->br_state == right.br_state &&
	    new->br_blockcount + right.br_blockcount <= MAXEXTLEN &&
	    (!(state & BMAP_LEFT_CONTIG) ||
	     left.br_blockcount + new->br_blockcount +
	     right.br_blockcount <= MAXEXTLEN))
		state |= BMAP_RIGHT_CONTIG;

	error = 0;
	/*
	 * Select which case we're in here, and implement it.
	 */
	switch (state & (BMAP_LEFT_CONTIG | BMAP_RIGHT_CONTIG)) {
	case BMAP_LEFT_CONTIG | BMAP_RIGHT_CONTIG:
		/*
		 * New allocation is contiguous with real allocations on the
		 * left and on the right.
		 * Merge all three into a single extent record.
		 */
		--bma->idx;
		trace_xfs_bmap_pre_update(bma->ip, bma->idx, state, _THIS_IP_);
		xfs_bmbt_set_blockcount(xfs_iext_get_ext(ifp, bma->idx),
			left.br_blockcount + new->br_blockcount +
			right.br_blockcount);
		trace_xfs_bmap_post_update(bma->ip, bma->idx, state, _THIS_IP_);

		xfs_iext_remove(bma->ip, bma->idx + 1, 1, state);

		XFS_IFORK_NEXT_SET(bma->ip, whichfork,
			XFS_IFORK_NEXTENTS(bma->ip, whichfork) - 1);
		if (bma->cur == NULL) {
			rval = XFS_ILOG_CORE | xfs_ilog_fext(whichfork);
		} else {
			rval = XFS_ILOG_CORE;
			error = xfs_bmbt_lookup_eq(bma->cur, right.br_startoff,
					right.br_startblock, right.br_blockcount,
					&i);
			if (error)
				goto done;
			XFS_WANT_CORRUPTED_GOTO(mp, i == 1, done);
			error = xfs_btree_delete(bma->cur, &i);
			if (error)
				goto done;
			XFS_WANT_CORRUPTED_GOTO(mp, i == 1, done);
			error = xfs_btree_decrement(bma->cur, 0, &i);
			if (error)
				goto done;
			XFS_WANT_CORRUPTED_GOTO(mp, i == 1, done);
			error = xfs_bmbt_update(bma->cur, left.br_startoff,
					left.br_startblock,
					left.br_blockcount +
						new->br_blockcount +
						right.br_blockcount,
					left.br_state);
			if (error)
				goto done;
		}
		break;

	case BMAP_LEFT_CONTIG:
		/*
		 * New allocation is contiguous with a real allocation
		 * on the left.
		 * Merge the new allocation with the left neighbor.
		 */
		--bma->idx;
		trace_xfs_bmap_pre_update(bma->ip, bma->idx, state, _THIS_IP_);
		xfs_bmbt_set_blockcount(xfs_iext_get_ext(ifp, bma->idx),
			left.br_blockcount + new->br_blockcount);
		trace_xfs_bmap_post_update(bma->ip, bma->idx, state, _THIS_IP_);

		if (bma->cur == NULL) {
			rval = xfs_ilog_fext(whichfork);
		} else {
			rval = 0;
			error = xfs_bmbt_lookup_eq(bma->cur, left.br_startoff,
					left.br_startblock, left.br_blockcount,
					&i);
			if (error)
				goto done;
			XFS_WANT_CORRUPTED_GOTO(mp, i == 1, done);
			error = xfs_bmbt_update(bma->cur, left.br_startoff,
					left.br_startblock,
					left.br_blockcount +
						new->br_blockcount,
					left.br_state);
			if (error)
				goto done;
		}
		break;

	case BMAP_RIGHT_CONTIG:
		/*
		 * New allocation is contiguous with a real allocation
		 * on the right.
		 * Merge the new allocation with the right neighbor.
		 */
		trace_xfs_bmap_pre_update(bma->ip, bma->idx, state, _THIS_IP_);
		xfs_bmbt_set_allf(xfs_iext_get_ext(ifp, bma->idx),
			new->br_startoff, new->br_startblock,
			new->br_blockcount + right.br_blockcount,
			right.br_state);
		trace_xfs_bmap_post_update(bma->ip, bma->idx, state, _THIS_IP_);

		if (bma->cur == NULL) {
			rval = xfs_ilog_fext(whichfork);
		} else {
			rval = 0;
			error = xfs_bmbt_lookup_eq(bma->cur,
					right.br_startoff,
					right.br_startblock,
					right.br_blockcount, &i);
			if (error)
				goto done;
			XFS_WANT_CORRUPTED_GOTO(mp, i == 1, done);
			error = xfs_bmbt_update(bma->cur, new->br_startoff,
					new->br_startblock,
					new->br_blockcount +
						right.br_blockcount,
					right.br_state);
			if (error)
				goto done;
		}
		break;

	case 0:
		/*
		 * New allocation is not contiguous with another
		 * real allocation.
		 * Insert a new entry.
		 */
		xfs_iext_insert(bma->ip, bma->idx, 1, new, state);
		XFS_IFORK_NEXT_SET(bma->ip, whichfork,
			XFS_IFORK_NEXTENTS(bma->ip, whichfork) + 1);
		if (bma->cur == NULL) {
			rval = XFS_ILOG_CORE | xfs_ilog_fext(whichfork);
		} else {
			rval = XFS_ILOG_CORE;
			error = xfs_bmbt_lookup_eq(bma->cur,
					new->br_startoff,
					new->br_startblock,
					new->br_blockcount, &i);
			if (error)
				goto done;
			XFS_WANT_CORRUPTED_GOTO(mp, i == 0, done);
			bma->cur->bc_rec.b.br_state = new->br_state;
			error = xfs_btree_insert(bma->cur, &i);
			if (error)
				goto done;
			XFS_WANT_CORRUPTED_GOTO(mp, i == 1, done);
		}
		break;
	}

	/* add reverse mapping */
	error = xfs_rmap_map_extent(mp, bma->dfops, bma->ip, whichfork, new);
	if (error)
		goto done;

	/* convert to a btree if necessary */
	if (xfs_bmap_needs_btree(bma->ip, whichfork)) {
		int	tmp_logflags;	/* partial log flag return val */

		ASSERT(bma->cur == NULL);
		error = xfs_bmap_extents_to_btree(bma->tp, bma->ip,
				bma->firstblock, bma->dfops, &bma->cur,
				0, &tmp_logflags, whichfork);
		bma->logflags |= tmp_logflags;
		if (error)
			goto done;
	}

	/* clear out the allocated field, done with it now in any case. */
	if (bma->cur)
		bma->cur->bc_private.b.allocated = 0;

	xfs_bmap_check_leaf_extents(bma->cur, bma->ip, whichfork);
done:
	bma->logflags |= rval;
	return error;
}

/*
 * Functions used in the extent read, allocate and remove paths
 */

/*
 * Adjust the size of the new extent based on di_extsize and rt extsize.
 */
int
xfs_bmap_extsize_align(
	xfs_mount_t	*mp,
	xfs_bmbt_irec_t	*gotp,		/* next extent pointer */
	xfs_bmbt_irec_t	*prevp,		/* previous extent pointer */
	xfs_extlen_t	extsz,		/* align to this extent size */
	int		rt,		/* is this a realtime inode? */
	int		eof,		/* is extent at end-of-file? */
	int		delay,		/* creating delalloc extent? */
	int		convert,	/* overwriting unwritten extent? */
	xfs_fileoff_t	*offp,		/* in/out: aligned offset */
	xfs_extlen_t	*lenp)		/* in/out: aligned length */
{
	xfs_fileoff_t	orig_off;	/* original offset */
	xfs_extlen_t	orig_alen;	/* original length */
	xfs_fileoff_t	orig_end;	/* original off+len */
	xfs_fileoff_t	nexto;		/* next file offset */
	xfs_fileoff_t	prevo;		/* previous file offset */
	xfs_fileoff_t	align_off;	/* temp for offset */
	xfs_extlen_t	align_alen;	/* temp for length */
	xfs_extlen_t	temp;		/* temp for calculations */

	if (convert)
		return 0;

	orig_off = align_off = *offp;
	orig_alen = align_alen = *lenp;
	orig_end = orig_off + orig_alen;

	/*
	 * If this request overlaps an existing extent, then don't
	 * attempt to perform any additional alignment.
	 */
	if (!delay && !eof &&
	    (orig_off >= gotp->br_startoff) &&
	    (orig_end <= gotp->br_startoff + gotp->br_blockcount)) {
		return 0;
	}

	/*
	 * If the file offset is unaligned vs. the extent size
	 * we need to align it.  This will be possible unless
	 * the file was previously written with a kernel that didn't
	 * perform this alignment, or if a truncate shot us in the
	 * foot.
	 */
	temp = do_mod(orig_off, extsz);
	if (temp) {
		align_alen += temp;
		align_off -= temp;
	}

	/* Same adjustment for the end of the requested area. */
	temp = (align_alen % extsz);
	if (temp)
		align_alen += extsz - temp;

	/*
	 * For large extent hint sizes, the aligned extent might be larger than
	 * MAXEXTLEN. In that case, reduce the size by an extsz so that it pulls
	 * the length back under MAXEXTLEN. The outer allocation loops handle
	 * short allocation just fine, so it is safe to do this. We only want to
	 * do it when we are forced to, though, because it means more allocation
	 * operations are required.
	 */
	while (align_alen > MAXEXTLEN)
		align_alen -= extsz;
	ASSERT(align_alen <= MAXEXTLEN);

	/*
	 * If the previous block overlaps with this proposed allocation
	 * then move the start forward without adjusting the length.
	 */
	if (prevp->br_startoff != NULLFILEOFF) {
		if (prevp->br_startblock == HOLESTARTBLOCK)
			prevo = prevp->br_startoff;
		else
			prevo = prevp->br_startoff + prevp->br_blockcount;
	} else
		prevo = 0;
	if (align_off != orig_off && align_off < prevo)
		align_off = prevo;
	/*
	 * If the next block overlaps with this proposed allocation
	 * then move the start back without adjusting the length,
	 * but not before offset 0.
	 * This may of course make the start overlap previous block,
	 * and if we hit the offset 0 limit then the next block
	 * can still overlap too.
	 */
	if (!eof && gotp->br_startoff != NULLFILEOFF) {
		if ((delay && gotp->br_startblock == HOLESTARTBLOCK) ||
		    (!delay && gotp->br_startblock == DELAYSTARTBLOCK))
			nexto = gotp->br_startoff + gotp->br_blockcount;
		else
			nexto = gotp->br_startoff;
	} else
		nexto = NULLFILEOFF;
	if (!eof &&
	    align_off + align_alen != orig_end &&
	    align_off + align_alen > nexto)
		align_off = nexto > align_alen ? nexto - align_alen : 0;
	/*
	 * If we're now overlapping the next or previous extent that
	 * means we can't fit an extsz piece in this hole.  Just move
	 * the start forward to the first valid spot and set
	 * the length so we hit the end.
	 */
	if (align_off != orig_off && align_off < prevo)
		align_off = prevo;
	if (align_off + align_alen != orig_end &&
	    align_off + align_alen > nexto &&
	    nexto != NULLFILEOFF) {
		ASSERT(nexto > prevo);
		align_alen = nexto - align_off;
	}

	/*
	 * If realtime, and the result isn't a multiple of the realtime
	 * extent size we need to remove blocks until it is.
	 */
	if (rt && (temp = (align_alen % mp->m_sb.sb_rextsize))) {
		/*
		 * We're not covering the original request, or
		 * we won't be able to once we fix the length.
		 */
		if (orig_off < align_off ||
		    orig_end > align_off + align_alen ||
		    align_alen - temp < orig_alen)
			return -EINVAL;
		/*
		 * Try to fix it by moving the start up.
		 */
		if (align_off + temp <= orig_off) {
			align_alen -= temp;
			align_off += temp;
		}
		/*
		 * Try to fix it by moving the end in.
		 */
		else if (align_off + align_alen - temp >= orig_end)
			align_alen -= temp;
		/*
		 * Set the start to the minimum then trim the length.
		 */
		else {
			align_alen -= orig_off - align_off;
			align_off = orig_off;
			align_alen -= align_alen % mp->m_sb.sb_rextsize;
		}
		/*
		 * Result doesn't cover the request, fail it.
		 */
		if (orig_off < align_off || orig_end > align_off + align_alen)
			return -EINVAL;
	} else {
		ASSERT(orig_off >= align_off);
		/* see MAXEXTLEN handling above */
		ASSERT(orig_end <= align_off + align_alen ||
		       align_alen + extsz > MAXEXTLEN);
	}

#ifdef DEBUG
	if (!eof && gotp->br_startoff != NULLFILEOFF)
		ASSERT(align_off + align_alen <= gotp->br_startoff);
	if (prevp->br_startoff != NULLFILEOFF)
		ASSERT(align_off >= prevp->br_startoff + prevp->br_blockcount);
#endif

	*lenp = align_alen;
	*offp = align_off;
	return 0;
}

#define XFS_ALLOC_GAP_UNITS	4

void
xfs_bmap_adjacent(
	struct xfs_bmalloca	*ap)	/* bmap alloc argument struct */
{
	xfs_fsblock_t	adjust;		/* adjustment to block numbers */
	xfs_agnumber_t	fb_agno;	/* ag number of ap->firstblock */
	xfs_mount_t	*mp;		/* mount point structure */
	int		nullfb;		/* true if ap->firstblock isn't set */
	int		rt;		/* true if inode is realtime */

#define	ISVALID(x,y)	\
	(rt ? \
		(x) < mp->m_sb.sb_rblocks : \
		XFS_FSB_TO_AGNO(mp, x) == XFS_FSB_TO_AGNO(mp, y) && \
		XFS_FSB_TO_AGNO(mp, x) < mp->m_sb.sb_agcount && \
		XFS_FSB_TO_AGBNO(mp, x) < mp->m_sb.sb_agblocks)

	mp = ap->ip->i_mount;
	nullfb = *ap->firstblock == NULLFSBLOCK;
	rt = XFS_IS_REALTIME_INODE(ap->ip) &&
		xfs_alloc_is_userdata(ap->datatype);
	fb_agno = nullfb ? NULLAGNUMBER : XFS_FSB_TO_AGNO(mp, *ap->firstblock);
	/*
	 * If allocating at eof, and there's a previous real block,
	 * try to use its last block as our starting point.
	 */
	if (ap->eof && ap->prev.br_startoff != NULLFILEOFF &&
	    !isnullstartblock(ap->prev.br_startblock) &&
	    ISVALID(ap->prev.br_startblock + ap->prev.br_blockcount,
		    ap->prev.br_startblock)) {
		ap->blkno = ap->prev.br_startblock + ap->prev.br_blockcount;
		/*
		 * Adjust for the gap between prevp and us.
		 */
		adjust = ap->offset -
			(ap->prev.br_startoff + ap->prev.br_blockcount);
		if (adjust &&
		    ISVALID(ap->blkno + adjust, ap->prev.br_startblock))
			ap->blkno += adjust;
	}
	/*
	 * If not at eof, then compare the two neighbor blocks.
	 * Figure out whether either one gives us a good starting point,
	 * and pick the better one.
	 */
	else if (!ap->eof) {
		xfs_fsblock_t	gotbno;		/* right side block number */
		xfs_fsblock_t	gotdiff=0;	/* right side difference */
		xfs_fsblock_t	prevbno;	/* left side block number */
		xfs_fsblock_t	prevdiff=0;	/* left side difference */

		/*
		 * If there's a previous (left) block, select a requested
		 * start block based on it.
		 */
		if (ap->prev.br_startoff != NULLFILEOFF &&
		    !isnullstartblock(ap->prev.br_startblock) &&
		    (prevbno = ap->prev.br_startblock +
			       ap->prev.br_blockcount) &&
		    ISVALID(prevbno, ap->prev.br_startblock)) {
			/*
			 * Calculate gap to end of previous block.
			 */
			adjust = prevdiff = ap->offset -
				(ap->prev.br_startoff +
				 ap->prev.br_blockcount);
			/*
			 * Figure the startblock based on the previous block's
			 * end and the gap size.
			 * Heuristic!
			 * If the gap is large relative to the piece we're
			 * allocating, or using it gives us an invalid block
			 * number, then just use the end of the previous block.
			 */
			if (prevdiff <= XFS_ALLOC_GAP_UNITS * ap->length &&
			    ISVALID(prevbno + prevdiff,
				    ap->prev.br_startblock))
				prevbno += adjust;
			else
				prevdiff += adjust;
			/*
			 * If the firstblock forbids it, can't use it,
			 * must use default.
			 */
			if (!rt && !nullfb &&
			    XFS_FSB_TO_AGNO(mp, prevbno) != fb_agno)
				prevbno = NULLFSBLOCK;
		}
		/*
		 * No previous block or can't follow it, just default.
		 */
		else
			prevbno = NULLFSBLOCK;
		/*
		 * If there's a following (right) block, select a requested
		 * start block based on it.
		 */
		if (!isnullstartblock(ap->got.br_startblock)) {
			/*
			 * Calculate gap to start of next block.
			 */
			adjust = gotdiff = ap->got.br_startoff - ap->offset;
			/*
			 * Figure the startblock based on the next block's
			 * start and the gap size.
			 */
			gotbno = ap->got.br_startblock;
			/*
			 * Heuristic!
			 * If the gap is large relative to the piece we're
			 * allocating, or using it gives us an invalid block
			 * number, then just use the start of the next block
			 * offset by our length.
			 */
			if (gotdiff <= XFS_ALLOC_GAP_UNITS * ap->length &&
			    ISVALID(gotbno - gotdiff, gotbno))
				gotbno -= adjust;
			else if (ISVALID(gotbno - ap->length, gotbno)) {
				gotbno -= ap->length;
				gotdiff += adjust - ap->length;
			} else
				gotdiff += adjust;
			/*
			 * If the firstblock forbids it, can't use it,
			 * must use default.
			 */
			if (!rt && !nullfb &&
			    XFS_FSB_TO_AGNO(mp, gotbno) != fb_agno)
				gotbno = NULLFSBLOCK;
		}
		/*
		 * No next block, just default.
		 */
		else
			gotbno = NULLFSBLOCK;
		/*
		 * If both valid, pick the better one, else the only good
		 * one, else ap->blkno is already set (to 0 or the inode block).
		 */
		if (prevbno != NULLFSBLOCK && gotbno != NULLFSBLOCK)
			ap->blkno = prevdiff <= gotdiff ? prevbno : gotbno;
		else if (prevbno != NULLFSBLOCK)
			ap->blkno = prevbno;
		else if (gotbno != NULLFSBLOCK)
			ap->blkno = gotbno;
	}
#undef ISVALID
}

static int
xfs_bmap_longest_free_extent(
	struct xfs_trans	*tp,
	xfs_agnumber_t		ag,
	xfs_extlen_t		*blen,
	int			*notinit)
{
	struct xfs_mount	*mp = tp->t_mountp;
	struct xfs_perag	*pag;
	xfs_extlen_t		longest;
	int			error = 0;

	pag = xfs_perag_get(mp, ag);
	if (!pag->pagf_init) {
		error = xfs_alloc_pagf_init(mp, tp, ag, XFS_ALLOC_FLAG_TRYLOCK);
		if (error)
			goto out;

		if (!pag->pagf_init) {
			*notinit = 1;
			goto out;
		}
	}

	longest = xfs_alloc_longest_free_extent(mp, pag,
				xfs_alloc_min_freelist(mp, pag),
				xfs_ag_resv_needed(pag, XFS_AG_RESV_NONE));
	if (*blen < longest)
		*blen = longest;

out:
	xfs_perag_put(pag);
	return error;
}

static void
xfs_bmap_select_minlen(
	struct xfs_bmalloca	*ap,
	struct xfs_alloc_arg	*args,
	xfs_extlen_t		*blen,
	int			notinit)
{
	if (notinit || *blen < ap->minlen) {
		/*
		 * Since we did a BUF_TRYLOCK above, it is possible that
		 * there is space for this request.
		 */
		args->minlen = ap->minlen;
	} else if (*blen < args->maxlen) {
		/*
		 * If the best seen length is less than the request length,
		 * use the best as the minimum.
		 */
		args->minlen = *blen;
	} else {
		/*
		 * Otherwise we've seen an extent as big as maxlen, use that
		 * as the minimum.
		 */
		args->minlen = args->maxlen;
	}
}

STATIC int
xfs_bmap_btalloc_nullfb(
	struct xfs_bmalloca	*ap,
	struct xfs_alloc_arg	*args,
	xfs_extlen_t		*blen)
{
	struct xfs_mount	*mp = ap->ip->i_mount;
	xfs_agnumber_t		ag, startag;
	int			notinit = 0;
	int			error;

	args->type = XFS_ALLOCTYPE_START_BNO;
	args->total = ap->total;

	startag = ag = XFS_FSB_TO_AGNO(mp, args->fsbno);
	if (startag == NULLAGNUMBER)
		startag = ag = 0;

	while (*blen < args->maxlen) {
		error = xfs_bmap_longest_free_extent(args->tp, ag, blen,
						     &notinit);
		if (error)
			return error;

		if (++ag == mp->m_sb.sb_agcount)
			ag = 0;
		if (ag == startag)
			break;
	}

	xfs_bmap_select_minlen(ap, args, blen, notinit);
	return 0;
}

STATIC int
xfs_bmap_btalloc_filestreams(
	struct xfs_bmalloca	*ap,
	struct xfs_alloc_arg	*args,
	xfs_extlen_t		*blen)
{
	struct xfs_mount	*mp = ap->ip->i_mount;
	xfs_agnumber_t		ag;
	int			notinit = 0;
	int			error;

	args->type = XFS_ALLOCTYPE_NEAR_BNO;
	args->total = ap->total;

	ag = XFS_FSB_TO_AGNO(mp, args->fsbno);
	if (ag == NULLAGNUMBER)
		ag = 0;

	error = xfs_bmap_longest_free_extent(args->tp, ag, blen, &notinit);
	if (error)
		return error;

	if (*blen < args->maxlen) {
		error = xfs_filestream_new_ag(ap, &ag);
		if (error)
			return error;

		error = xfs_bmap_longest_free_extent(args->tp, ag, blen,
						     &notinit);
		if (error)
			return error;

	}

	xfs_bmap_select_minlen(ap, args, blen, notinit);

	/*
	 * Set the failure fallback case to look in the selected AG as stream
	 * may have moved.
	 */
	ap->blkno = args->fsbno = XFS_AGB_TO_FSB(mp, ag, 0);
	return 0;
}

STATIC int
xfs_bmap_btalloc(
	struct xfs_bmalloca	*ap)	/* bmap alloc argument struct */
{
	xfs_mount_t	*mp;		/* mount point structure */
	xfs_alloctype_t	atype = 0;	/* type for allocation routines */
	xfs_extlen_t	align = 0;	/* minimum allocation alignment */
	xfs_agnumber_t	fb_agno;	/* ag number of ap->firstblock */
	xfs_agnumber_t	ag;
	xfs_alloc_arg_t	args;
	xfs_extlen_t	blen;
	xfs_extlen_t	nextminlen = 0;
	int		nullfb;		/* true if ap->firstblock isn't set */
	int		isaligned;
	int		tryagain;
	int		error;
	int		stripe_align;

	ASSERT(ap->length);

	mp = ap->ip->i_mount;

	/* stripe alignment for allocation is determined by mount parameters */
	stripe_align = 0;
	if (mp->m_swidth && (mp->m_flags & XFS_MOUNT_SWALLOC))
		stripe_align = mp->m_swidth;
	else if (mp->m_dalign)
		stripe_align = mp->m_dalign;

	if (ap->flags & XFS_BMAPI_COWFORK)
		align = xfs_get_cowextsz_hint(ap->ip);
	else if (xfs_alloc_is_userdata(ap->datatype))
		align = xfs_get_extsz_hint(ap->ip);
	if (unlikely(align)) {
		error = xfs_bmap_extsize_align(mp, &ap->got, &ap->prev,
						align, 0, ap->eof, 0, ap->conv,
						&ap->offset, &ap->length);
		ASSERT(!error);
		ASSERT(ap->length);
	}


	nullfb = *ap->firstblock == NULLFSBLOCK;
	fb_agno = nullfb ? NULLAGNUMBER : XFS_FSB_TO_AGNO(mp, *ap->firstblock);
	if (nullfb) {
		if (xfs_alloc_is_userdata(ap->datatype) &&
		    xfs_inode_is_filestream(ap->ip)) {
			ag = xfs_filestream_lookup_ag(ap->ip);
			ag = (ag != NULLAGNUMBER) ? ag : 0;
			ap->blkno = XFS_AGB_TO_FSB(mp, ag, 0);
		} else {
			ap->blkno = XFS_INO_TO_FSB(mp, ap->ip->i_ino);
		}
	} else
		ap->blkno = *ap->firstblock;

	xfs_bmap_adjacent(ap);

	/*
	 * If allowed, use ap->blkno; otherwise must use firstblock since
	 * it's in the right allocation group.
	 */
	if (nullfb || XFS_FSB_TO_AGNO(mp, ap->blkno) == fb_agno)
		;
	else
		ap->blkno = *ap->firstblock;
	/*
	 * Normal allocation, done through xfs_alloc_vextent.
	 */
	tryagain = isaligned = 0;
	memset(&args, 0, sizeof(args));
	args.tp = ap->tp;
	args.mp = mp;
	args.fsbno = ap->blkno;
	xfs_rmap_skip_owner_update(&args.oinfo);

	/* Trim the allocation back to the maximum an AG can fit. */
	args.maxlen = MIN(ap->length, mp->m_ag_max_usable);
	args.firstblock = *ap->firstblock;
	blen = 0;
	if (nullfb) {
		/*
		 * Search for an allocation group with a single extent large
		 * enough for the request.  If one isn't found, then adjust
		 * the minimum allocation size to the largest space found.
		 */
		if (xfs_alloc_is_userdata(ap->datatype) &&
		    xfs_inode_is_filestream(ap->ip))
			error = xfs_bmap_btalloc_filestreams(ap, &args, &blen);
		else
			error = xfs_bmap_btalloc_nullfb(ap, &args, &blen);
		if (error)
			return error;
	} else if (ap->dfops->dop_low) {
		if (xfs_inode_is_filestream(ap->ip))
			args.type = XFS_ALLOCTYPE_FIRST_AG;
		else
			args.type = XFS_ALLOCTYPE_START_BNO;
		args.total = args.minlen = ap->minlen;
	} else {
		args.type = XFS_ALLOCTYPE_NEAR_BNO;
		args.total = ap->total;
		args.minlen = ap->minlen;
	}
	/* apply extent size hints if obtained earlier */
	if (unlikely(align)) {
		args.prod = align;
		if ((args.mod = (xfs_extlen_t)do_mod(ap->offset, args.prod)))
			args.mod = (xfs_extlen_t)(args.prod - args.mod);
	} else if (mp->m_sb.sb_blocksize >= PAGE_SIZE) {
		args.prod = 1;
		args.mod = 0;
	} else {
		args.prod = PAGE_SIZE >> mp->m_sb.sb_blocklog;
		if ((args.mod = (xfs_extlen_t)(do_mod(ap->offset, args.prod))))
			args.mod = (xfs_extlen_t)(args.prod - args.mod);
	}
	/*
	 * If we are not low on available data blocks, and the
	 * underlying logical volume manager is a stripe, and
	 * the file offset is zero then try to allocate data
	 * blocks on stripe unit boundary.
	 * NOTE: ap->aeof is only set if the allocation length
	 * is >= the stripe unit and the allocation offset is
	 * at the end of file.
	 */
	if (!ap->dfops->dop_low && ap->aeof) {
		if (!ap->offset) {
			args.alignment = stripe_align;
			atype = args.type;
			isaligned = 1;
			/*
			 * Adjust for alignment
			 */
			if (blen > args.alignment && blen <= args.maxlen)
				args.minlen = blen - args.alignment;
			args.minalignslop = 0;
		} else {
			/*
			 * First try an exact bno allocation.
			 * If it fails then do a near or start bno
			 * allocation with alignment turned on.
			 */
			atype = args.type;
			tryagain = 1;
			args.type = XFS_ALLOCTYPE_THIS_BNO;
			args.alignment = 1;
			/*
			 * Compute the minlen+alignment for the
			 * next case.  Set slop so that the value
			 * of minlen+alignment+slop doesn't go up
			 * between the calls.
			 */
			if (blen > stripe_align && blen <= args.maxlen)
				nextminlen = blen - stripe_align;
			else
				nextminlen = args.minlen;
			if (nextminlen + stripe_align > args.minlen + 1)
				args.minalignslop =
					nextminlen + stripe_align -
					args.minlen - 1;
			else
				args.minalignslop = 0;
		}
	} else {
		args.alignment = 1;
		args.minalignslop = 0;
	}
	args.minleft = ap->minleft;
	args.wasdel = ap->wasdel;
	args.resv = XFS_AG_RESV_NONE;
	args.datatype = ap->datatype;
	if (ap->datatype & XFS_ALLOC_USERDATA_ZERO)
		args.ip = ap->ip;

	error = xfs_alloc_vextent(&args);
	if (error)
		return error;

	if (tryagain && args.fsbno == NULLFSBLOCK) {
		/*
		 * Exact allocation failed. Now try with alignment
		 * turned on.
		 */
		args.type = atype;
		args.fsbno = ap->blkno;
		args.alignment = stripe_align;
		args.minlen = nextminlen;
		args.minalignslop = 0;
		isaligned = 1;
		if ((error = xfs_alloc_vextent(&args)))
			return error;
	}
	if (isaligned && args.fsbno == NULLFSBLOCK) {
		/*
		 * allocation failed, so turn off alignment and
		 * try again.
		 */
		args.type = atype;
		args.fsbno = ap->blkno;
		args.alignment = 0;
		if ((error = xfs_alloc_vextent(&args)))
			return error;
	}
	if (args.fsbno == NULLFSBLOCK && nullfb &&
	    args.minlen > ap->minlen) {
		args.minlen = ap->minlen;
		args.type = XFS_ALLOCTYPE_START_BNO;
		args.fsbno = ap->blkno;
		if ((error = xfs_alloc_vextent(&args)))
			return error;
	}
	if (args.fsbno == NULLFSBLOCK && nullfb) {
		args.fsbno = 0;
		args.type = XFS_ALLOCTYPE_FIRST_AG;
		args.total = ap->minlen;
		args.minleft = 0;
		if ((error = xfs_alloc_vextent(&args)))
			return error;
		ap->dfops->dop_low = true;
	}
	if (args.fsbno != NULLFSBLOCK) {
		/*
		 * check the allocation happened at the same or higher AG than
		 * the first block that was allocated.
		 */
		ASSERT(*ap->firstblock == NULLFSBLOCK ||
		       XFS_FSB_TO_AGNO(mp, *ap->firstblock) ==
		       XFS_FSB_TO_AGNO(mp, args.fsbno) ||
		       (ap->dfops->dop_low &&
			XFS_FSB_TO_AGNO(mp, *ap->firstblock) <
			XFS_FSB_TO_AGNO(mp, args.fsbno)));

		ap->blkno = args.fsbno;
		if (*ap->firstblock == NULLFSBLOCK)
			*ap->firstblock = args.fsbno;
		ASSERT(nullfb || fb_agno == args.agno ||
		       (ap->dfops->dop_low && fb_agno < args.agno));
		ap->length = args.len;
		if (!(ap->flags & XFS_BMAPI_COWFORK))
			ap->ip->i_d.di_nblocks += args.len;
		xfs_trans_log_inode(ap->tp, ap->ip, XFS_ILOG_CORE);
		if (ap->wasdel)
			ap->ip->i_delayed_blks -= args.len;
		/*
		 * Adjust the disk quota also. This was reserved
		 * earlier.
		 */
		xfs_trans_mod_dquot_byino(ap->tp, ap->ip,
			ap->wasdel ? XFS_TRANS_DQ_DELBCOUNT :
					XFS_TRANS_DQ_BCOUNT,
			(long) args.len);
	} else {
		ap->blkno = NULLFSBLOCK;
		ap->length = 0;
	}
	return 0;
}

/*
 * For a remap operation, just "allocate" an extent at the address that the
 * caller passed in, and ensure that the AGFL is the right size.  The caller
 * will then map the "allocated" extent into the file somewhere.
 */
STATIC int
xfs_bmap_remap_alloc(
	struct xfs_bmalloca	*ap)
{
	struct xfs_trans	*tp = ap->tp;
	struct xfs_mount	*mp = tp->t_mountp;
	xfs_agblock_t		bno;
	struct xfs_alloc_arg	args;
	int			error;

	/*
	 * validate that the block number is legal - the enables us to detect
	 * and handle a silent filesystem corruption rather than crashing.
	 */
	memset(&args, 0, sizeof(struct xfs_alloc_arg));
	args.tp = ap->tp;
	args.mp = ap->tp->t_mountp;
	bno = *ap->firstblock;
	args.agno = XFS_FSB_TO_AGNO(mp, bno);
	args.agbno = XFS_FSB_TO_AGBNO(mp, bno);
	if (args.agno >= mp->m_sb.sb_agcount ||
	    args.agbno >= mp->m_sb.sb_agblocks)
		return -EFSCORRUPTED;

	/* "Allocate" the extent from the range we passed in. */
	trace_xfs_bmap_remap_alloc(ap->ip, *ap->firstblock, ap->length);
	ap->blkno = bno;
	ap->ip->i_d.di_nblocks += ap->length;
	xfs_trans_log_inode(ap->tp, ap->ip, XFS_ILOG_CORE);

	/* Fix the freelist, like a real allocator does. */
	args.datatype = ap->datatype;
	args.pag = xfs_perag_get(args.mp, args.agno);
	ASSERT(args.pag);

	/*
	 * The freelist fixing code will decline the allocation if
	 * the size and shape of the free space doesn't allow for
	 * allocating the extent and updating all the metadata that
	 * happens during an allocation.  We're remapping, not
	 * allocating, so skip that check by pretending to be freeing.
	 */
	error = xfs_alloc_fix_freelist(&args, XFS_ALLOC_FLAG_FREEING);
	xfs_perag_put(args.pag);
	if (error)
		trace_xfs_bmap_remap_alloc_error(ap->ip, error, _RET_IP_);
	return error;
}

/*
 * xfs_bmap_alloc is called by xfs_bmapi to allocate an extent for a file.
 * It figures out where to ask the underlying allocator to put the new extent.
 */
STATIC int
xfs_bmap_alloc(
	struct xfs_bmalloca	*ap)	/* bmap alloc argument struct */
{
	if (ap->flags & XFS_BMAPI_REMAP)
		return xfs_bmap_remap_alloc(ap);
	if (XFS_IS_REALTIME_INODE(ap->ip) &&
	    xfs_alloc_is_userdata(ap->datatype))
		return xfs_bmap_rtalloc(ap);
	return xfs_bmap_btalloc(ap);
}

/* Trim extent to fit a logical block range. */
void
xfs_trim_extent(
	struct xfs_bmbt_irec	*irec,
	xfs_fileoff_t		bno,
	xfs_filblks_t		len)
{
	xfs_fileoff_t		distance;
	xfs_fileoff_t		end = bno + len;

	if (irec->br_startoff + irec->br_blockcount <= bno ||
	    irec->br_startoff >= end) {
		irec->br_blockcount = 0;
		return;
	}

	if (irec->br_startoff < bno) {
		distance = bno - irec->br_startoff;
		if (isnullstartblock(irec->br_startblock))
			irec->br_startblock = DELAYSTARTBLOCK;
		if (irec->br_startblock != DELAYSTARTBLOCK &&
		    irec->br_startblock != HOLESTARTBLOCK)
			irec->br_startblock += distance;
		irec->br_startoff += distance;
		irec->br_blockcount -= distance;
	}

	if (end < irec->br_startoff + irec->br_blockcount) {
		distance = irec->br_startoff + irec->br_blockcount - end;
		irec->br_blockcount -= distance;
	}
}

/*
 * Trim the returned map to the required bounds
 */
STATIC void
xfs_bmapi_trim_map(
	struct xfs_bmbt_irec	*mval,
	struct xfs_bmbt_irec	*got,
	xfs_fileoff_t		*bno,
	xfs_filblks_t		len,
	xfs_fileoff_t		obno,
	xfs_fileoff_t		end,
	int			n,
	int			flags)
{
	if ((flags & XFS_BMAPI_ENTIRE) ||
	    got->br_startoff + got->br_blockcount <= obno) {
		*mval = *got;
		if (isnullstartblock(got->br_startblock))
			mval->br_startblock = DELAYSTARTBLOCK;
		return;
	}

	if (obno > *bno)
		*bno = obno;
	ASSERT((*bno >= obno) || (n == 0));
	ASSERT(*bno < end);
	mval->br_startoff = *bno;
	if (isnullstartblock(got->br_startblock))
		mval->br_startblock = DELAYSTARTBLOCK;
	else
		mval->br_startblock = got->br_startblock +
					(*bno - got->br_startoff);
	/*
	 * Return the minimum of what we got and what we asked for for
	 * the length.  We can use the len variable here because it is
	 * modified below and we could have been there before coming
	 * here if the first part of the allocation didn't overlap what
	 * was asked for.
	 */
	mval->br_blockcount = XFS_FILBLKS_MIN(end - *bno,
			got->br_blockcount - (*bno - got->br_startoff));
	mval->br_state = got->br_state;
	ASSERT(mval->br_blockcount <= len);
	return;
}

/*
 * Update and validate the extent map to return
 */
STATIC void
xfs_bmapi_update_map(
	struct xfs_bmbt_irec	**map,
	xfs_fileoff_t		*bno,
	xfs_filblks_t		*len,
	xfs_fileoff_t		obno,
	xfs_fileoff_t		end,
	int			*n,
	int			flags)
{
	xfs_bmbt_irec_t	*mval = *map;

	ASSERT((flags & XFS_BMAPI_ENTIRE) ||
	       ((mval->br_startoff + mval->br_blockcount) <= end));
	ASSERT((flags & XFS_BMAPI_ENTIRE) || (mval->br_blockcount <= *len) ||
	       (mval->br_startoff < obno));

	*bno = mval->br_startoff + mval->br_blockcount;
	*len = end - *bno;
	if (*n > 0 && mval->br_startoff == mval[-1].br_startoff) {
		/* update previous map with new information */
		ASSERT(mval->br_startblock == mval[-1].br_startblock);
		ASSERT(mval->br_blockcount > mval[-1].br_blockcount);
		ASSERT(mval->br_state == mval[-1].br_state);
		mval[-1].br_blockcount = mval->br_blockcount;
		mval[-1].br_state = mval->br_state;
	} else if (*n > 0 && mval->br_startblock != DELAYSTARTBLOCK &&
		   mval[-1].br_startblock != DELAYSTARTBLOCK &&
		   mval[-1].br_startblock != HOLESTARTBLOCK &&
		   mval->br_startblock == mval[-1].br_startblock +
					  mval[-1].br_blockcount &&
		   ((flags & XFS_BMAPI_IGSTATE) ||
			mval[-1].br_state == mval->br_state)) {
		ASSERT(mval->br_startoff ==
		       mval[-1].br_startoff + mval[-1].br_blockcount);
		mval[-1].br_blockcount += mval->br_blockcount;
	} else if (*n > 0 &&
		   mval->br_startblock == DELAYSTARTBLOCK &&
		   mval[-1].br_startblock == DELAYSTARTBLOCK &&
		   mval->br_startoff ==
		   mval[-1].br_startoff + mval[-1].br_blockcount) {
		mval[-1].br_blockcount += mval->br_blockcount;
		mval[-1].br_state = mval->br_state;
	} else if (!((*n == 0) &&
		     ((mval->br_startoff + mval->br_blockcount) <=
		      obno))) {
		mval++;
		(*n)++;
	}
	*map = mval;
}

/*
 * Map file blocks to filesystem blocks without allocation.
 */
int
xfs_bmapi_read(
	struct xfs_inode	*ip,
	xfs_fileoff_t		bno,
	xfs_filblks_t		len,
	struct xfs_bmbt_irec	*mval,
	int			*nmap,
	int			flags)
{
	struct xfs_mount	*mp = ip->i_mount;
	struct xfs_ifork	*ifp;
	struct xfs_bmbt_irec	got;
	xfs_fileoff_t		obno;
	xfs_fileoff_t		end;
	xfs_extnum_t		idx;
	int			error;
	bool			eof = false;
	int			n = 0;
	int			whichfork = xfs_bmapi_whichfork(flags);

	ASSERT(*nmap >= 1);
	ASSERT(!(flags & ~(XFS_BMAPI_ATTRFORK|XFS_BMAPI_ENTIRE|
			   XFS_BMAPI_IGSTATE|XFS_BMAPI_COWFORK)));
	ASSERT(xfs_isilocked(ip, XFS_ILOCK_SHARED|XFS_ILOCK_EXCL));

	if (unlikely(XFS_TEST_ERROR(
	    (XFS_IFORK_FORMAT(ip, whichfork) != XFS_DINODE_FMT_EXTENTS &&
	     XFS_IFORK_FORMAT(ip, whichfork) != XFS_DINODE_FMT_BTREE),
	     mp, XFS_ERRTAG_BMAPIFORMAT, XFS_RANDOM_BMAPIFORMAT))) {
		XFS_ERROR_REPORT("xfs_bmapi_read", XFS_ERRLEVEL_LOW, mp);
		return -EFSCORRUPTED;
	}

	if (XFS_FORCED_SHUTDOWN(mp))
		return -EIO;

	XFS_STATS_INC(mp, xs_blk_mapr);

	ifp = XFS_IFORK_PTR(ip, whichfork);

	/* No CoW fork?  Return a hole. */
	if (whichfork == XFS_COW_FORK && !ifp) {
		mval->br_startoff = bno;
		mval->br_startblock = HOLESTARTBLOCK;
		mval->br_blockcount = len;
		mval->br_state = XFS_EXT_NORM;
		*nmap = 1;
		return 0;
	}

	if (!(ifp->if_flags & XFS_IFEXTENTS)) {
		error = xfs_iread_extents(NULL, ip, whichfork);
		if (error)
			return error;
	}

	if (!xfs_iext_lookup_extent(ip, ifp, bno, &idx, &got))
		eof = true;
	end = bno + len;
	obno = bno;

	while (bno < end && n < *nmap) {
		/* Reading past eof, act as though there's a hole up to end. */
		if (eof)
			got.br_startoff = end;
		if (got.br_startoff > bno) {
			/* Reading in a hole.  */
			mval->br_startoff = bno;
			mval->br_startblock = HOLESTARTBLOCK;
			mval->br_blockcount =
				XFS_FILBLKS_MIN(len, got.br_startoff - bno);
			mval->br_state = XFS_EXT_NORM;
			bno += mval->br_blockcount;
			len -= mval->br_blockcount;
			mval++;
			n++;
			continue;
		}

		/* set up the extent map to return. */
		xfs_bmapi_trim_map(mval, &got, &bno, len, obno, end, n, flags);
		xfs_bmapi_update_map(&mval, &bno, &len, obno, end, &n, flags);

		/* If we're done, stop now. */
		if (bno >= end || n >= *nmap)
			break;

		/* Else go on to the next record. */
		if (!xfs_iext_get_extent(ifp, ++idx, &got))
			eof = true;
	}
	*nmap = n;
	return 0;
}

int
xfs_bmapi_reserve_delalloc(
	struct xfs_inode	*ip,
	int			whichfork,
	xfs_fileoff_t		off,
	xfs_filblks_t		len,
	xfs_filblks_t		prealloc,
	struct xfs_bmbt_irec	*got,
	xfs_extnum_t		*lastx,
	int			eof)
{
	struct xfs_mount	*mp = ip->i_mount;
	struct xfs_ifork	*ifp = XFS_IFORK_PTR(ip, whichfork);
	xfs_extlen_t		alen;
	xfs_extlen_t		indlen;
	char			rt = XFS_IS_REALTIME_INODE(ip);
	xfs_extlen_t		extsz;
	int			error;
	xfs_fileoff_t		aoff = off;

	/*
	 * Cap the alloc length. Keep track of prealloc so we know whether to
	 * tag the inode before we return.
	 */
	alen = XFS_FILBLKS_MIN(len + prealloc, MAXEXTLEN);
	if (!eof)
		alen = XFS_FILBLKS_MIN(alen, got->br_startoff - aoff);
	if (prealloc && alen >= len)
		prealloc = alen - len;

	/* Figure out the extent size, adjust alen */
	if (whichfork == XFS_COW_FORK)
		extsz = xfs_get_cowextsz_hint(ip);
	else
		extsz = xfs_get_extsz_hint(ip);
	if (extsz) {
		struct xfs_bmbt_irec	prev;

		if (!xfs_iext_get_extent(ifp, *lastx - 1, &prev))
			prev.br_startoff = NULLFILEOFF;

		error = xfs_bmap_extsize_align(mp, got, &prev, extsz, rt, eof,
					       1, 0, &aoff, &alen);
		ASSERT(!error);
	}

	if (rt)
		extsz = alen / mp->m_sb.sb_rextsize;

	/*
	 * Make a transaction-less quota reservation for delayed allocation
	 * blocks.  This number gets adjusted later.  We return if we haven't
	 * allocated blocks already inside this loop.
	 */
	error = xfs_trans_reserve_quota_nblks(NULL, ip, (long)alen, 0,
			rt ? XFS_QMOPT_RES_RTBLKS : XFS_QMOPT_RES_REGBLKS);
	if (error)
		return error;

	/*
	 * Split changing sb for alen and indlen since they could be coming
	 * from different places.
	 */
	indlen = (xfs_extlen_t)xfs_bmap_worst_indlen(ip, alen);
	ASSERT(indlen > 0);

	if (rt) {
		error = xfs_mod_frextents(mp, -((int64_t)extsz));
	} else {
		error = xfs_mod_fdblocks(mp, -((int64_t)alen), false);
	}

	if (error)
		goto out_unreserve_quota;

	error = xfs_mod_fdblocks(mp, -((int64_t)indlen), false);
	if (error)
		goto out_unreserve_blocks;


	ip->i_delayed_blks += alen;

	got->br_startoff = aoff;
	got->br_startblock = nullstartblock(indlen);
	got->br_blockcount = alen;
	got->br_state = XFS_EXT_NORM;
	xfs_bmap_add_extent_hole_delay(ip, whichfork, lastx, got);

	/*
	 * Update our extent pointer, given that xfs_bmap_add_extent_hole_delay
	 * might have merged it into one of the neighbouring ones.
	 */
	xfs_bmbt_get_all(xfs_iext_get_ext(ifp, *lastx), got);

	/*
	 * Tag the inode if blocks were preallocated. Note that COW fork
	 * preallocation can occur at the start or end of the extent, even when
	 * prealloc == 0, so we must also check the aligned offset and length.
	 */
	if (whichfork == XFS_DATA_FORK && prealloc)
		xfs_inode_set_eofblocks_tag(ip);
	if (whichfork == XFS_COW_FORK && (prealloc || aoff < off || alen > len))
		xfs_inode_set_cowblocks_tag(ip);

	ASSERT(got->br_startoff <= aoff);
	ASSERT(got->br_startoff + got->br_blockcount >= aoff + alen);
	ASSERT(isnullstartblock(got->br_startblock));
	ASSERT(got->br_state == XFS_EXT_NORM);
	return 0;

out_unreserve_blocks:
	if (rt)
		xfs_mod_frextents(mp, extsz);
	else
		xfs_mod_fdblocks(mp, alen, false);
out_unreserve_quota:
	if (XFS_IS_QUOTA_ON(mp))
		xfs_trans_unreserve_quota_nblks(NULL, ip, (long)alen, 0, rt ?
				XFS_QMOPT_RES_RTBLKS : XFS_QMOPT_RES_REGBLKS);
	return error;
}

static int
xfs_bmapi_allocate(
	struct xfs_bmalloca	*bma)
{
	struct xfs_mount	*mp = bma->ip->i_mount;
	int			whichfork = xfs_bmapi_whichfork(bma->flags);
	struct xfs_ifork	*ifp = XFS_IFORK_PTR(bma->ip, whichfork);
	int			tmp_logflags = 0;
	int			error;

	ASSERT(bma->length > 0);

	/*
	 * For the wasdelay case, we could also just allocate the stuff asked
	 * for in this bmap call but that wouldn't be as good.
	 */
	if (bma->wasdel) {
		bma->length = (xfs_extlen_t)bma->got.br_blockcount;
		bma->offset = bma->got.br_startoff;
		if (bma->idx) {
			xfs_bmbt_get_all(xfs_iext_get_ext(ifp, bma->idx - 1),
					 &bma->prev);
		}
	} else {
		bma->length = XFS_FILBLKS_MIN(bma->length, MAXEXTLEN);
		if (!bma->eof)
			bma->length = XFS_FILBLKS_MIN(bma->length,
					bma->got.br_startoff - bma->offset);
	}

	/*
	 * Set the data type being allocated. For the data fork, the first data
	 * in the file is treated differently to all other allocations. For the
	 * attribute fork, we only need to ensure the allocated range is not on
	 * the busy list.
	 */
	if (!(bma->flags & XFS_BMAPI_METADATA)) {
		bma->datatype = XFS_ALLOC_NOBUSY;
		if (whichfork == XFS_DATA_FORK) {
			if (bma->offset == 0)
				bma->datatype |= XFS_ALLOC_INITIAL_USER_DATA;
			else
				bma->datatype |= XFS_ALLOC_USERDATA;
		}
		if (bma->flags & XFS_BMAPI_ZERO)
			bma->datatype |= XFS_ALLOC_USERDATA_ZERO;
	}

	bma->minlen = (bma->flags & XFS_BMAPI_CONTIG) ? bma->length : 1;

	/*
	 * Only want to do the alignment at the eof if it is userdata and
	 * allocation length is larger than a stripe unit.
	 */
	if (mp->m_dalign && bma->length >= mp->m_dalign &&
	    !(bma->flags & XFS_BMAPI_METADATA) && whichfork == XFS_DATA_FORK) {
		error = xfs_bmap_isaeof(bma, whichfork);
		if (error)
			return error;
	}

	error = xfs_bmap_alloc(bma);
	if (error)
		return error;

	if (bma->dfops->dop_low)
		bma->minleft = 0;
	if (bma->cur)
		bma->cur->bc_private.b.firstblock = *bma->firstblock;
	if (bma->blkno == NULLFSBLOCK)
		return 0;
	if ((ifp->if_flags & XFS_IFBROOT) && !bma->cur) {
		bma->cur = xfs_bmbt_init_cursor(mp, bma->tp, bma->ip, whichfork);
		bma->cur->bc_private.b.firstblock = *bma->firstblock;
		bma->cur->bc_private.b.dfops = bma->dfops;
	}
	/*
	 * Bump the number of extents we've allocated
	 * in this call.
	 */
	bma->nallocs++;

	if (bma->cur)
		bma->cur->bc_private.b.flags =
			bma->wasdel ? XFS_BTCUR_BPRV_WASDEL : 0;

	bma->got.br_startoff = bma->offset;
	bma->got.br_startblock = bma->blkno;
	bma->got.br_blockcount = bma->length;
	bma->got.br_state = XFS_EXT_NORM;

	/*
	 * A wasdelay extent has been initialized, so shouldn't be flagged
	 * as unwritten.
	 */
	if (!bma->wasdel && (bma->flags & XFS_BMAPI_PREALLOC) &&
	    xfs_sb_version_hasextflgbit(&mp->m_sb))
		bma->got.br_state = XFS_EXT_UNWRITTEN;

	if (bma->wasdel)
		error = xfs_bmap_add_extent_delay_real(bma, whichfork);
	else
		error = xfs_bmap_add_extent_hole_real(bma, whichfork);

	bma->logflags |= tmp_logflags;
	if (error)
		return error;

	/*
	 * Update our extent pointer, given that xfs_bmap_add_extent_delay_real
	 * or xfs_bmap_add_extent_hole_real might have merged it into one of
	 * the neighbouring ones.
	 */
	xfs_bmbt_get_all(xfs_iext_get_ext(ifp, bma->idx), &bma->got);

	ASSERT(bma->got.br_startoff <= bma->offset);
	ASSERT(bma->got.br_startoff + bma->got.br_blockcount >=
	       bma->offset + bma->length);
	ASSERT(bma->got.br_state == XFS_EXT_NORM ||
	       bma->got.br_state == XFS_EXT_UNWRITTEN);
	return 0;
}

STATIC int
xfs_bmapi_convert_unwritten(
	struct xfs_bmalloca	*bma,
	struct xfs_bmbt_irec	*mval,
	xfs_filblks_t		len,
	int			flags)
{
	int			whichfork = xfs_bmapi_whichfork(flags);
	struct xfs_ifork	*ifp = XFS_IFORK_PTR(bma->ip, whichfork);
	int			tmp_logflags = 0;
	int			error;

	/* check if we need to do unwritten->real conversion */
	if (mval->br_state == XFS_EXT_UNWRITTEN &&
	    (flags & XFS_BMAPI_PREALLOC))
		return 0;

	/* check if we need to do real->unwritten conversion */
	if (mval->br_state == XFS_EXT_NORM &&
	    (flags & (XFS_BMAPI_PREALLOC | XFS_BMAPI_CONVERT)) !=
			(XFS_BMAPI_PREALLOC | XFS_BMAPI_CONVERT))
		return 0;

	ASSERT(whichfork != XFS_COW_FORK);

	/*
	 * Modify (by adding) the state flag, if writing.
	 */
	ASSERT(mval->br_blockcount <= len);
	if ((ifp->if_flags & XFS_IFBROOT) && !bma->cur) {
		bma->cur = xfs_bmbt_init_cursor(bma->ip->i_mount, bma->tp,
					bma->ip, whichfork);
		bma->cur->bc_private.b.firstblock = *bma->firstblock;
		bma->cur->bc_private.b.dfops = bma->dfops;
	}
	mval->br_state = (mval->br_state == XFS_EXT_UNWRITTEN)
				? XFS_EXT_NORM : XFS_EXT_UNWRITTEN;

	/*
	 * Before insertion into the bmbt, zero the range being converted
	 * if required.
	 */
	if (flags & XFS_BMAPI_ZERO) {
		error = xfs_zero_extent(bma->ip, mval->br_startblock,
					mval->br_blockcount);
		if (error)
			return error;
	}

	error = xfs_bmap_add_extent_unwritten_real(bma->tp, bma->ip, &bma->idx,
			&bma->cur, mval, bma->firstblock, bma->dfops,
			&tmp_logflags);
	/*
	 * Log the inode core unconditionally in the unwritten extent conversion
	 * path because the conversion might not have done so (e.g., if the
	 * extent count hasn't changed). We need to make sure the inode is dirty
	 * in the transaction for the sake of fsync(), even if nothing has
	 * changed, because fsync() will not force the log for this transaction
	 * unless it sees the inode pinned.
	 */
	bma->logflags |= tmp_logflags | XFS_ILOG_CORE;
	if (error)
		return error;

	/*
	 * Update our extent pointer, given that
	 * xfs_bmap_add_extent_unwritten_real might have merged it into one
	 * of the neighbouring ones.
	 */
	xfs_bmbt_get_all(xfs_iext_get_ext(ifp, bma->idx), &bma->got);

	/*
	 * We may have combined previously unwritten space with written space,
	 * so generate another request.
	 */
	if (mval->br_blockcount < len)
		return -EAGAIN;
	return 0;
}

/*
 * Map file blocks to filesystem blocks, and allocate blocks or convert the
 * extent state if necessary.  Details behaviour is controlled by the flags
 * parameter.  Only allocates blocks from a single allocation group, to avoid
 * locking problems.
 *
 * The returned value in "firstblock" from the first call in a transaction
 * must be remembered and presented to subsequent calls in "firstblock".
 * An upper bound for the number of blocks to be allocated is supplied to
 * the first call in "total"; if no allocation group has that many free
 * blocks then the call will fail (return NULLFSBLOCK in "firstblock").
 */
int
xfs_bmapi_write(
	struct xfs_trans	*tp,		/* transaction pointer */
	struct xfs_inode	*ip,		/* incore inode */
	xfs_fileoff_t		bno,		/* starting file offs. mapped */
	xfs_filblks_t		len,		/* length to map in file */
	int			flags,		/* XFS_BMAPI_... */
	xfs_fsblock_t		*firstblock,	/* first allocated block
						   controls a.g. for allocs */
	xfs_extlen_t		total,		/* total blocks needed */
	struct xfs_bmbt_irec	*mval,		/* output: map values */
	int			*nmap,		/* i/o: mval size/count */
	struct xfs_defer_ops	*dfops)		/* i/o: list extents to free */
{
	struct xfs_mount	*mp = ip->i_mount;
	struct xfs_ifork	*ifp;
	struct xfs_bmalloca	bma = { NULL };	/* args for xfs_bmap_alloc */
	xfs_fileoff_t		end;		/* end of mapped file region */
	bool			eof = false;	/* after the end of extents */
	int			error;		/* error return */
	int			n;		/* current extent index */
	xfs_fileoff_t		obno;		/* old block number (offset) */
	int			whichfork;	/* data or attr fork */
	char			inhole;		/* current location is hole in file */
	char			wasdelay;	/* old extent was delayed */

#ifdef DEBUG
	xfs_fileoff_t		orig_bno;	/* original block number value */
	int			orig_flags;	/* original flags arg value */
	xfs_filblks_t		orig_len;	/* original value of len arg */
	struct xfs_bmbt_irec	*orig_mval;	/* original value of mval */
	int			orig_nmap;	/* original value of *nmap */

	orig_bno = bno;
	orig_len = len;
	orig_flags = flags;
	orig_mval = mval;
	orig_nmap = *nmap;
#endif
	whichfork = xfs_bmapi_whichfork(flags);

	ASSERT(*nmap >= 1);
	ASSERT(*nmap <= XFS_BMAP_MAX_NMAP);
	ASSERT(!(flags & XFS_BMAPI_IGSTATE));
	ASSERT(tp != NULL);
	ASSERT(len > 0);
	ASSERT(XFS_IFORK_FORMAT(ip, whichfork) != XFS_DINODE_FMT_LOCAL);
	ASSERT(xfs_isilocked(ip, XFS_ILOCK_EXCL));
	ASSERT(!(flags & XFS_BMAPI_REMAP) || whichfork == XFS_DATA_FORK);
	ASSERT(!(flags & XFS_BMAPI_PREALLOC) || !(flags & XFS_BMAPI_REMAP));
	ASSERT(!(flags & XFS_BMAPI_CONVERT) || !(flags & XFS_BMAPI_REMAP));
	ASSERT(!(flags & XFS_BMAPI_PREALLOC) || whichfork != XFS_COW_FORK);
	ASSERT(!(flags & XFS_BMAPI_CONVERT) || whichfork != XFS_COW_FORK);

	/* zeroing is for currently only for data extents, not metadata */
	ASSERT((flags & (XFS_BMAPI_METADATA | XFS_BMAPI_ZERO)) !=
			(XFS_BMAPI_METADATA | XFS_BMAPI_ZERO));
	/*
	 * we can allocate unwritten extents or pre-zero allocated blocks,
	 * but it makes no sense to do both at once. This would result in
	 * zeroing the unwritten extent twice, but it still being an
	 * unwritten extent....
	 */
	ASSERT((flags & (XFS_BMAPI_PREALLOC | XFS_BMAPI_ZERO)) !=
			(XFS_BMAPI_PREALLOC | XFS_BMAPI_ZERO));

	if (unlikely(XFS_TEST_ERROR(
	    (XFS_IFORK_FORMAT(ip, whichfork) != XFS_DINODE_FMT_EXTENTS &&
	     XFS_IFORK_FORMAT(ip, whichfork) != XFS_DINODE_FMT_BTREE),
	     mp, XFS_ERRTAG_BMAPIFORMAT, XFS_RANDOM_BMAPIFORMAT))) {
		XFS_ERROR_REPORT("xfs_bmapi_write", XFS_ERRLEVEL_LOW, mp);
		return -EFSCORRUPTED;
	}

	if (XFS_FORCED_SHUTDOWN(mp))
		return -EIO;

	ifp = XFS_IFORK_PTR(ip, whichfork);

	XFS_STATS_INC(mp, xs_blk_mapw);

	if (*firstblock == NULLFSBLOCK) {
		if (XFS_IFORK_FORMAT(ip, whichfork) == XFS_DINODE_FMT_BTREE)
			bma.minleft = be16_to_cpu(ifp->if_broot->bb_level) + 1;
		else
			bma.minleft = 1;
	} else {
		bma.minleft = 0;
	}

	if (!(ifp->if_flags & XFS_IFEXTENTS)) {
		error = xfs_iread_extents(tp, ip, whichfork);
		if (error)
			goto error0;
	}

	n = 0;
	end = bno + len;
	obno = bno;

	if (!xfs_iext_lookup_extent(ip, ifp, bno, &bma.idx, &bma.got))
		eof = true;
	if (!xfs_iext_get_extent(ifp, bma.idx - 1, &bma.prev))
		bma.prev.br_startoff = NULLFILEOFF;
	bma.tp = tp;
	bma.ip = ip;
	bma.total = total;
	bma.datatype = 0;
	bma.dfops = dfops;
	bma.firstblock = firstblock;

	while (bno < end && n < *nmap) {
		inhole = eof || bma.got.br_startoff > bno;
		wasdelay = !inhole && isnullstartblock(bma.got.br_startblock);

		/*
		 * Make sure we only reflink into a hole.
		 */
		if (flags & XFS_BMAPI_REMAP)
			ASSERT(inhole);
		if (flags & XFS_BMAPI_COWFORK)
			ASSERT(!inhole);

		/*
		 * First, deal with the hole before the allocated space
		 * that we found, if any.
		 */
		if (inhole || wasdelay) {
			bma.eof = eof;
			bma.conv = !!(flags & XFS_BMAPI_CONVERT);
			bma.wasdel = wasdelay;
			bma.offset = bno;
			bma.flags = flags;

			/*
			 * There's a 32/64 bit type mismatch between the
			 * allocation length request (which can be 64 bits in
			 * length) and the bma length request, which is
			 * xfs_extlen_t and therefore 32 bits. Hence we have to
			 * check for 32-bit overflows and handle them here.
			 */
			if (len > (xfs_filblks_t)MAXEXTLEN)
				bma.length = MAXEXTLEN;
			else
				bma.length = len;

			ASSERT(len > 0);
			ASSERT(bma.length > 0);
			error = xfs_bmapi_allocate(&bma);
			if (error)
				goto error0;
			if (bma.blkno == NULLFSBLOCK)
				break;

			/*
			 * If this is a CoW allocation, record the data in
			 * the refcount btree for orphan recovery.
			 */
			if (whichfork == XFS_COW_FORK) {
				error = xfs_refcount_alloc_cow_extent(mp, dfops,
						bma.blkno, bma.length);
				if (error)
					goto error0;
			}
		}

		/* Deal with the allocated space we found.  */
		xfs_bmapi_trim_map(mval, &bma.got, &bno, len, obno,
							end, n, flags);

		/* Execute unwritten extent conversion if necessary */
		error = xfs_bmapi_convert_unwritten(&bma, mval, len, flags);
		if (error == -EAGAIN)
			continue;
		if (error)
			goto error0;

		/* update the extent map to return */
		xfs_bmapi_update_map(&mval, &bno, &len, obno, end, &n, flags);

		/*
		 * If we're done, stop now.  Stop when we've allocated
		 * XFS_BMAP_MAX_NMAP extents no matter what.  Otherwise
		 * the transaction may get too big.
		 */
		if (bno >= end || n >= *nmap || bma.nallocs >= *nmap)
			break;

		/* Else go on to the next record. */
		bma.prev = bma.got;
		if (!xfs_iext_get_extent(ifp, ++bma.idx, &bma.got))
			eof = true;
	}
	*nmap = n;

	/*
	 * Transform from btree to extents, give it cur.
	 */
	if (xfs_bmap_wants_extents(ip, whichfork)) {
		int		tmp_logflags = 0;

		ASSERT(bma.cur);
		error = xfs_bmap_btree_to_extents(tp, ip, bma.cur,
			&tmp_logflags, whichfork);
		bma.logflags |= tmp_logflags;
		if (error)
			goto error0;
	}

	ASSERT(XFS_IFORK_FORMAT(ip, whichfork) != XFS_DINODE_FMT_BTREE ||
	       XFS_IFORK_NEXTENTS(ip, whichfork) >
		XFS_IFORK_MAXEXT(ip, whichfork));
	error = 0;
error0:
	/*
	 * Log everything.  Do this after conversion, there's no point in
	 * logging the extent records if we've converted to btree format.
	 */
	if ((bma.logflags & xfs_ilog_fext(whichfork)) &&
	    XFS_IFORK_FORMAT(ip, whichfork) != XFS_DINODE_FMT_EXTENTS)
		bma.logflags &= ~xfs_ilog_fext(whichfork);
	else if ((bma.logflags & xfs_ilog_fbroot(whichfork)) &&
		 XFS_IFORK_FORMAT(ip, whichfork) != XFS_DINODE_FMT_BTREE)
		bma.logflags &= ~xfs_ilog_fbroot(whichfork);
	/*
	 * Log whatever the flags say, even if error.  Otherwise we might miss
	 * detecting a case where the data is changed, there's an error,
	 * and it's not logged so we don't shutdown when we should.
	 */
	if (bma.logflags)
		xfs_trans_log_inode(tp, ip, bma.logflags);

	if (bma.cur) {
		if (!error) {
			ASSERT(*firstblock == NULLFSBLOCK ||
			       XFS_FSB_TO_AGNO(mp, *firstblock) ==
			       XFS_FSB_TO_AGNO(mp,
				       bma.cur->bc_private.b.firstblock) ||
			       (dfops->dop_low &&
				XFS_FSB_TO_AGNO(mp, *firstblock) <
				XFS_FSB_TO_AGNO(mp,
					bma.cur->bc_private.b.firstblock)));
			*firstblock = bma.cur->bc_private.b.firstblock;
		}
		xfs_btree_del_cursor(bma.cur,
			error ? XFS_BTREE_ERROR : XFS_BTREE_NOERROR);
	}
	if (!error)
		xfs_bmap_validate_ret(orig_bno, orig_len, orig_flags, orig_mval,
			orig_nmap, *nmap);
	return error;
}

/*
 * When a delalloc extent is split (e.g., due to a hole punch), the original
 * indlen reservation must be shared across the two new extents that are left
 * behind.
 *
 * Given the original reservation and the worst case indlen for the two new
 * extents (as calculated by xfs_bmap_worst_indlen()), split the original
 * reservation fairly across the two new extents. If necessary, steal available
 * blocks from a deleted extent to make up a reservation deficiency (e.g., if
 * ores == 1). The number of stolen blocks is returned. The availability and
 * subsequent accounting of stolen blocks is the responsibility of the caller.
 */
static xfs_filblks_t
xfs_bmap_split_indlen(
	xfs_filblks_t			ores,		/* original res. */
	xfs_filblks_t			*indlen1,	/* ext1 worst indlen */
	xfs_filblks_t			*indlen2,	/* ext2 worst indlen */
	xfs_filblks_t			avail)		/* stealable blocks */
{
	xfs_filblks_t			len1 = *indlen1;
	xfs_filblks_t			len2 = *indlen2;
	xfs_filblks_t			nres = len1 + len2; /* new total res. */
	xfs_filblks_t			stolen = 0;

	/*
	 * Steal as many blocks as we can to try and satisfy the worst case
	 * indlen for both new extents.
	 */
	while (nres > ores && avail) {
		nres--;
		avail--;
		stolen++;
	}

	/*
	 * The only blocks available are those reserved for the original
	 * extent and what we can steal from the extent being removed.
	 * If this still isn't enough to satisfy the combined
	 * requirements for the two new extents, skim blocks off of each
	 * of the new reservations until they match what is available.
	 */
	while (nres > ores) {
		if (len1) {
			len1--;
			nres--;
		}
		if (nres == ores)
			break;
		if (len2) {
			len2--;
			nres--;
		}
	}

	*indlen1 = len1;
	*indlen2 = len2;

	return stolen;
}

int
xfs_bmap_del_extent_delay(
	struct xfs_inode	*ip,
	int			whichfork,
	xfs_extnum_t		*idx,
	struct xfs_bmbt_irec	*got,
	struct xfs_bmbt_irec	*del)
{
	struct xfs_mount	*mp = ip->i_mount;
	struct xfs_ifork	*ifp = XFS_IFORK_PTR(ip, whichfork);
	struct xfs_bmbt_irec	new;
	int64_t			da_old, da_new, da_diff = 0;
	xfs_fileoff_t		del_endoff, got_endoff;
	xfs_filblks_t		got_indlen, new_indlen, stolen;
	int			error = 0, state = 0;
	bool			isrt;

	XFS_STATS_INC(mp, xs_del_exlist);

	isrt = (whichfork == XFS_DATA_FORK) && XFS_IS_REALTIME_INODE(ip);
	del_endoff = del->br_startoff + del->br_blockcount;
	got_endoff = got->br_startoff + got->br_blockcount;
	da_old = startblockval(got->br_startblock);
	da_new = 0;

	ASSERT(*idx >= 0);
<<<<<<< HEAD
	ASSERT(*idx < ifp->if_bytes / sizeof(struct xfs_bmbt_rec));
=======
	ASSERT(*idx <= xfs_iext_count(ifp));
>>>>>>> 9807b773
	ASSERT(del->br_blockcount > 0);
	ASSERT(got->br_startoff <= del->br_startoff);
	ASSERT(got_endoff >= del_endoff);

	if (isrt) {
		int64_t rtexts = XFS_FSB_TO_B(mp, del->br_blockcount);

		do_div(rtexts, mp->m_sb.sb_rextsize);
		xfs_mod_frextents(mp, rtexts);
	}

	/*
	 * Update the inode delalloc counter now and wait to update the
	 * sb counters as we might have to borrow some blocks for the
	 * indirect block accounting.
	 */
<<<<<<< HEAD
	xfs_trans_reserve_quota_nblks(NULL, ip, -((long)del->br_blockcount), 0,
			isrt ? XFS_QMOPT_RES_RTBLKS : XFS_QMOPT_RES_REGBLKS);
=======
	error = xfs_trans_reserve_quota_nblks(NULL, ip,
			-((long)del->br_blockcount), 0,
			isrt ? XFS_QMOPT_RES_RTBLKS : XFS_QMOPT_RES_REGBLKS);
	if (error)
		return error;
>>>>>>> 9807b773
	ip->i_delayed_blks -= del->br_blockcount;

	if (whichfork == XFS_COW_FORK)
		state |= BMAP_COWFORK;

	if (got->br_startoff == del->br_startoff)
		state |= BMAP_LEFT_CONTIG;
	if (got_endoff == del_endoff)
		state |= BMAP_RIGHT_CONTIG;

	switch (state & (BMAP_LEFT_CONTIG | BMAP_RIGHT_CONTIG)) {
	case BMAP_LEFT_CONTIG | BMAP_RIGHT_CONTIG:
		/*
		 * Matches the whole extent.  Delete the entry.
		 */
		xfs_iext_remove(ip, *idx, 1, state);
		--*idx;
		break;
	case BMAP_LEFT_CONTIG:
		/*
		 * Deleting the first part of the extent.
		 */
		trace_xfs_bmap_pre_update(ip, *idx, state, _THIS_IP_);
		got->br_startoff = del_endoff;
		got->br_blockcount -= del->br_blockcount;
		da_new = XFS_FILBLKS_MIN(xfs_bmap_worst_indlen(ip,
				got->br_blockcount), da_old);
		got->br_startblock = nullstartblock((int)da_new);
		xfs_bmbt_set_all(xfs_iext_get_ext(ifp, *idx), got);
		trace_xfs_bmap_post_update(ip, *idx, state, _THIS_IP_);
		break;
	case BMAP_RIGHT_CONTIG:
		/*
		 * Deleting the last part of the extent.
		 */
		trace_xfs_bmap_pre_update(ip, *idx, state, _THIS_IP_);
		got->br_blockcount = got->br_blockcount - del->br_blockcount;
		da_new = XFS_FILBLKS_MIN(xfs_bmap_worst_indlen(ip,
				got->br_blockcount), da_old);
		got->br_startblock = nullstartblock((int)da_new);
		xfs_bmbt_set_all(xfs_iext_get_ext(ifp, *idx), got);
		trace_xfs_bmap_post_update(ip, *idx, state, _THIS_IP_);
		break;
	case 0:
		/*
		 * Deleting the middle of the extent.
		 *
		 * Distribute the original indlen reservation across the two new
		 * extents.  Steal blocks from the deleted extent if necessary.
		 * Stealing blocks simply fudges the fdblocks accounting below.
		 * Warn if either of the new indlen reservations is zero as this
		 * can lead to delalloc problems.
		 */
		trace_xfs_bmap_pre_update(ip, *idx, state, _THIS_IP_);

		got->br_blockcount = del->br_startoff - got->br_startoff;
		got_indlen = xfs_bmap_worst_indlen(ip, got->br_blockcount);

		new.br_blockcount = got_endoff - del_endoff;
		new_indlen = xfs_bmap_worst_indlen(ip, new.br_blockcount);

		WARN_ON_ONCE(!got_indlen || !new_indlen);
		stolen = xfs_bmap_split_indlen(da_old, &got_indlen, &new_indlen,
						       del->br_blockcount);

		got->br_startblock = nullstartblock((int)got_indlen);
		xfs_bmbt_set_all(xfs_iext_get_ext(ifp, *idx), got);
		trace_xfs_bmap_post_update(ip, *idx, 0, _THIS_IP_);

		new.br_startoff = del_endoff;
		new.br_state = got->br_state;
		new.br_startblock = nullstartblock((int)new_indlen);

		++*idx;
		xfs_iext_insert(ip, *idx, 1, &new, state);

		da_new = got_indlen + new_indlen - stolen;
		del->br_blockcount -= stolen;
		break;
	}

	ASSERT(da_old >= da_new);
	da_diff = da_old - da_new;
	if (!isrt)
		da_diff += del->br_blockcount;
	if (da_diff)
		xfs_mod_fdblocks(mp, da_diff, false);
	return error;
}

void
xfs_bmap_del_extent_cow(
	struct xfs_inode	*ip,
	xfs_extnum_t		*idx,
	struct xfs_bmbt_irec	*got,
	struct xfs_bmbt_irec	*del)
{
	struct xfs_mount	*mp = ip->i_mount;
	struct xfs_ifork	*ifp = XFS_IFORK_PTR(ip, XFS_COW_FORK);
	struct xfs_bmbt_irec	new;
	xfs_fileoff_t		del_endoff, got_endoff;
	int			state = BMAP_COWFORK;

	XFS_STATS_INC(mp, xs_del_exlist);

	del_endoff = del->br_startoff + del->br_blockcount;
	got_endoff = got->br_startoff + got->br_blockcount;

	ASSERT(*idx >= 0);
<<<<<<< HEAD
	ASSERT(*idx < ifp->if_bytes / sizeof(struct xfs_bmbt_rec));
=======
	ASSERT(*idx <= xfs_iext_count(ifp));
>>>>>>> 9807b773
	ASSERT(del->br_blockcount > 0);
	ASSERT(got->br_startoff <= del->br_startoff);
	ASSERT(got_endoff >= del_endoff);
	ASSERT(!isnullstartblock(got->br_startblock));

	if (got->br_startoff == del->br_startoff)
		state |= BMAP_LEFT_CONTIG;
	if (got_endoff == del_endoff)
		state |= BMAP_RIGHT_CONTIG;

	switch (state & (BMAP_LEFT_CONTIG | BMAP_RIGHT_CONTIG)) {
	case BMAP_LEFT_CONTIG | BMAP_RIGHT_CONTIG:
		/*
		 * Matches the whole extent.  Delete the entry.
		 */
		xfs_iext_remove(ip, *idx, 1, state);
		--*idx;
		break;
	case BMAP_LEFT_CONTIG:
		/*
		 * Deleting the first part of the extent.
		 */
		trace_xfs_bmap_pre_update(ip, *idx, state, _THIS_IP_);
		got->br_startoff = del_endoff;
		got->br_blockcount -= del->br_blockcount;
		got->br_startblock = del->br_startblock + del->br_blockcount;
		xfs_bmbt_set_all(xfs_iext_get_ext(ifp, *idx), got);
		trace_xfs_bmap_post_update(ip, *idx, state, _THIS_IP_);
		break;
	case BMAP_RIGHT_CONTIG:
		/*
		 * Deleting the last part of the extent.
		 */
		trace_xfs_bmap_pre_update(ip, *idx, state, _THIS_IP_);
		got->br_blockcount -= del->br_blockcount;
		xfs_bmbt_set_all(xfs_iext_get_ext(ifp, *idx), got);
		trace_xfs_bmap_post_update(ip, *idx, state, _THIS_IP_);
		break;
	case 0:
		/*
		 * Deleting the middle of the extent.
		 */
		trace_xfs_bmap_pre_update(ip, *idx, state, _THIS_IP_);
		got->br_blockcount = del->br_startoff - got->br_startoff;
		xfs_bmbt_set_all(xfs_iext_get_ext(ifp, *idx), got);
		trace_xfs_bmap_post_update(ip, *idx, state, _THIS_IP_);

		new.br_startoff = del_endoff;
		new.br_blockcount = got_endoff - del_endoff;
		new.br_state = got->br_state;
		new.br_startblock = del->br_startblock + del->br_blockcount;

		++*idx;
		xfs_iext_insert(ip, *idx, 1, &new, state);
		break;
	}
}

/*
 * Called by xfs_bmapi to update file extent records and the btree
 * after removing space (or undoing a delayed allocation).
 */
STATIC int				/* error */
xfs_bmap_del_extent(
	xfs_inode_t		*ip,	/* incore inode pointer */
	xfs_trans_t		*tp,	/* current transaction pointer */
	xfs_extnum_t		*idx,	/* extent number to update/delete */
	struct xfs_defer_ops	*dfops,	/* list of extents to be freed */
	xfs_btree_cur_t		*cur,	/* if null, not a btree */
	xfs_bmbt_irec_t		*del,	/* data to remove from extents */
	int			*logflagsp, /* inode logging flags */
	int			whichfork, /* data or attr fork */
	int			bflags)	/* bmapi flags */
{
	xfs_filblks_t		da_new;	/* new delay-alloc indirect blocks */
	xfs_filblks_t		da_old;	/* old delay-alloc indirect blocks */
	xfs_fsblock_t		del_endblock=0;	/* first block past del */
	xfs_fileoff_t		del_endoff;	/* first offset past del */
	int			delay;	/* current block is delayed allocated */
	int			do_fx;	/* free extent at end of routine */
	xfs_bmbt_rec_host_t	*ep;	/* current extent entry pointer */
	int			error;	/* error return value */
	int			flags;	/* inode logging flags */
	xfs_bmbt_irec_t		got;	/* current extent entry */
	xfs_fileoff_t		got_endoff;	/* first offset past got */
	int			i;	/* temp state */
	xfs_ifork_t		*ifp;	/* inode fork pointer */
	xfs_mount_t		*mp;	/* mount structure */
	xfs_filblks_t		nblks;	/* quota/sb block count */
	xfs_bmbt_irec_t		new;	/* new record to be inserted */
	/* REFERENCED */
	uint			qfield;	/* quota field to update */
	xfs_filblks_t		temp;	/* for indirect length calculations */
	xfs_filblks_t		temp2;	/* for indirect length calculations */
	int			state = 0;

	mp = ip->i_mount;
	XFS_STATS_INC(mp, xs_del_exlist);

	if (whichfork == XFS_ATTR_FORK)
		state |= BMAP_ATTRFORK;
	else if (whichfork == XFS_COW_FORK)
		state |= BMAP_COWFORK;

	ifp = XFS_IFORK_PTR(ip, whichfork);
	ASSERT((*idx >= 0) && (*idx < xfs_iext_count(ifp)));
	ASSERT(del->br_blockcount > 0);
	ep = xfs_iext_get_ext(ifp, *idx);
	xfs_bmbt_get_all(ep, &got);
	ASSERT(got.br_startoff <= del->br_startoff);
	del_endoff = del->br_startoff + del->br_blockcount;
	got_endoff = got.br_startoff + got.br_blockcount;
	ASSERT(got_endoff >= del_endoff);
	delay = isnullstartblock(got.br_startblock);
	ASSERT(isnullstartblock(del->br_startblock) == delay);
	flags = 0;
	qfield = 0;
	error = 0;
	/*
	 * If deleting a real allocation, must free up the disk space.
	 */
	if (!delay) {
		flags = XFS_ILOG_CORE;
		/*
		 * Realtime allocation.  Free it and record di_nblocks update.
		 */
		if (whichfork == XFS_DATA_FORK && XFS_IS_REALTIME_INODE(ip)) {
			xfs_fsblock_t	bno;
			xfs_filblks_t	len;

			ASSERT(do_mod(del->br_blockcount,
				      mp->m_sb.sb_rextsize) == 0);
			ASSERT(do_mod(del->br_startblock,
				      mp->m_sb.sb_rextsize) == 0);
			bno = del->br_startblock;
			len = del->br_blockcount;
			do_div(bno, mp->m_sb.sb_rextsize);
			do_div(len, mp->m_sb.sb_rextsize);
			error = xfs_rtfree_extent(tp, bno, (xfs_extlen_t)len);
			if (error)
				goto done;
			do_fx = 0;
			nblks = len * mp->m_sb.sb_rextsize;
			qfield = XFS_TRANS_DQ_RTBCOUNT;
		}
		/*
		 * Ordinary allocation.
		 */
		else {
			do_fx = 1;
			nblks = del->br_blockcount;
			qfield = XFS_TRANS_DQ_BCOUNT;
		}
		/*
		 * Set up del_endblock and cur for later.
		 */
		del_endblock = del->br_startblock + del->br_blockcount;
		if (cur) {
			if ((error = xfs_bmbt_lookup_eq(cur, got.br_startoff,
					got.br_startblock, got.br_blockcount,
					&i)))
				goto done;
			XFS_WANT_CORRUPTED_GOTO(mp, i == 1, done);
		}
		da_old = da_new = 0;
	} else {
		da_old = startblockval(got.br_startblock);
		da_new = 0;
		nblks = 0;
		do_fx = 0;
	}

	/*
	 * Set flag value to use in switch statement.
	 * Left-contig is 2, right-contig is 1.
	 */
	switch (((got.br_startoff == del->br_startoff) << 1) |
		(got_endoff == del_endoff)) {
	case 3:
		/*
		 * Matches the whole extent.  Delete the entry.
		 */
		trace_xfs_bmap_pre_update(ip, *idx, state, _THIS_IP_);
		xfs_iext_remove(ip, *idx, 1,
				whichfork == XFS_ATTR_FORK ? BMAP_ATTRFORK : 0);
		--*idx;
		if (delay)
			break;

		XFS_IFORK_NEXT_SET(ip, whichfork,
			XFS_IFORK_NEXTENTS(ip, whichfork) - 1);
		flags |= XFS_ILOG_CORE;
		if (!cur) {
			flags |= xfs_ilog_fext(whichfork);
			break;
		}
		if ((error = xfs_btree_delete(cur, &i)))
			goto done;
		XFS_WANT_CORRUPTED_GOTO(mp, i == 1, done);
		break;

	case 2:
		/*
		 * Deleting the first part of the extent.
		 */
		trace_xfs_bmap_pre_update(ip, *idx, state, _THIS_IP_);
		xfs_bmbt_set_startoff(ep, del_endoff);
		temp = got.br_blockcount - del->br_blockcount;
		xfs_bmbt_set_blockcount(ep, temp);
		if (delay) {
			temp = XFS_FILBLKS_MIN(xfs_bmap_worst_indlen(ip, temp),
				da_old);
			xfs_bmbt_set_startblock(ep, nullstartblock((int)temp));
			trace_xfs_bmap_post_update(ip, *idx, state, _THIS_IP_);
			da_new = temp;
			break;
		}
		xfs_bmbt_set_startblock(ep, del_endblock);
		trace_xfs_bmap_post_update(ip, *idx, state, _THIS_IP_);
		if (!cur) {
			flags |= xfs_ilog_fext(whichfork);
			break;
		}
		if ((error = xfs_bmbt_update(cur, del_endoff, del_endblock,
				got.br_blockcount - del->br_blockcount,
				got.br_state)))
			goto done;
		break;

	case 1:
		/*
		 * Deleting the last part of the extent.
		 */
		temp = got.br_blockcount - del->br_blockcount;
		trace_xfs_bmap_pre_update(ip, *idx, state, _THIS_IP_);
		xfs_bmbt_set_blockcount(ep, temp);
		if (delay) {
			temp = XFS_FILBLKS_MIN(xfs_bmap_worst_indlen(ip, temp),
				da_old);
			xfs_bmbt_set_startblock(ep, nullstartblock((int)temp));
			trace_xfs_bmap_post_update(ip, *idx, state, _THIS_IP_);
			da_new = temp;
			break;
		}
		trace_xfs_bmap_post_update(ip, *idx, state, _THIS_IP_);
		if (!cur) {
			flags |= xfs_ilog_fext(whichfork);
			break;
		}
		if ((error = xfs_bmbt_update(cur, got.br_startoff,
				got.br_startblock,
				got.br_blockcount - del->br_blockcount,
				got.br_state)))
			goto done;
		break;

	case 0:
		/*
		 * Deleting the middle of the extent.
		 */
		temp = del->br_startoff - got.br_startoff;
		trace_xfs_bmap_pre_update(ip, *idx, state, _THIS_IP_);
		xfs_bmbt_set_blockcount(ep, temp);
		new.br_startoff = del_endoff;
		temp2 = got_endoff - del_endoff;
		new.br_blockcount = temp2;
		new.br_state = got.br_state;
		if (!delay) {
			new.br_startblock = del_endblock;
			flags |= XFS_ILOG_CORE;
			if (cur) {
				if ((error = xfs_bmbt_update(cur,
						got.br_startoff,
						got.br_startblock, temp,
						got.br_state)))
					goto done;
				if ((error = xfs_btree_increment(cur, 0, &i)))
					goto done;
				cur->bc_rec.b = new;
				error = xfs_btree_insert(cur, &i);
				if (error && error != -ENOSPC)
					goto done;
				/*
				 * If get no-space back from btree insert,
				 * it tried a split, and we have a zero
				 * block reservation.
				 * Fix up our state and return the error.
				 */
				if (error == -ENOSPC) {
					/*
					 * Reset the cursor, don't trust
					 * it after any insert operation.
					 */
					if ((error = xfs_bmbt_lookup_eq(cur,
							got.br_startoff,
							got.br_startblock,
							temp, &i)))
						goto done;
					XFS_WANT_CORRUPTED_GOTO(mp,
								i == 1, done);
					/*
					 * Update the btree record back
					 * to the original value.
					 */
					if ((error = xfs_bmbt_update(cur,
							got.br_startoff,
							got.br_startblock,
							got.br_blockcount,
							got.br_state)))
						goto done;
					/*
					 * Reset the extent record back
					 * to the original value.
					 */
					xfs_bmbt_set_blockcount(ep,
						got.br_blockcount);
					flags = 0;
					error = -ENOSPC;
					goto done;
				}
				XFS_WANT_CORRUPTED_GOTO(mp, i == 1, done);
			} else
				flags |= xfs_ilog_fext(whichfork);
			XFS_IFORK_NEXT_SET(ip, whichfork,
				XFS_IFORK_NEXTENTS(ip, whichfork) + 1);
		} else {
			xfs_filblks_t	stolen;
			ASSERT(whichfork == XFS_DATA_FORK);

			/*
			 * Distribute the original indlen reservation across the
			 * two new extents. Steal blocks from the deleted extent
			 * if necessary. Stealing blocks simply fudges the
			 * fdblocks accounting in xfs_bunmapi().
			 */
			temp = xfs_bmap_worst_indlen(ip, got.br_blockcount);
			temp2 = xfs_bmap_worst_indlen(ip, new.br_blockcount);
			stolen = xfs_bmap_split_indlen(da_old, &temp, &temp2,
						       del->br_blockcount);
			da_new = temp + temp2 - stolen;
			del->br_blockcount -= stolen;

			/*
			 * Set the reservation for each extent. Warn if either
			 * is zero as this can lead to delalloc problems.
			 */
			WARN_ON_ONCE(!temp || !temp2);
			xfs_bmbt_set_startblock(ep, nullstartblock((int)temp));
			new.br_startblock = nullstartblock((int)temp2);
		}
		trace_xfs_bmap_post_update(ip, *idx, state, _THIS_IP_);
		xfs_iext_insert(ip, *idx + 1, 1, &new, state);
		++*idx;
		break;
	}

	/* remove reverse mapping */
	if (!delay) {
		error = xfs_rmap_unmap_extent(mp, dfops, ip, whichfork, del);
		if (error)
			goto done;
	}

	/*
	 * If we need to, add to list of extents to delete.
	 */
	if (do_fx && !(bflags & XFS_BMAPI_REMAP)) {
		if (xfs_is_reflink_inode(ip) && whichfork == XFS_DATA_FORK) {
			error = xfs_refcount_decrease_extent(mp, dfops, del);
			if (error)
				goto done;
		} else
			xfs_bmap_add_free(mp, dfops, del->br_startblock,
					del->br_blockcount, NULL);
	}

	/*
	 * Adjust inode # blocks in the file.
	 */
	if (nblks)
		ip->i_d.di_nblocks -= nblks;
	/*
	 * Adjust quota data.
	 */
	if (qfield && !(bflags & XFS_BMAPI_REMAP))
		xfs_trans_mod_dquot_byino(tp, ip, qfield, (long)-nblks);

	/*
	 * Account for change in delayed indirect blocks.
	 * Nothing to do for disk quota accounting here.
	 */
	ASSERT(da_old >= da_new);
	if (da_old > da_new)
		xfs_mod_fdblocks(mp, (int64_t)(da_old - da_new), false);
done:
	*logflagsp = flags;
	return error;
}

/*
 * Unmap (remove) blocks from a file.
 * If nexts is nonzero then the number of extents to remove is limited to
 * that value.  If not all extents in the block range can be removed then
 * *done is set.
 */
int						/* error */
__xfs_bunmapi(
	xfs_trans_t		*tp,		/* transaction pointer */
	struct xfs_inode	*ip,		/* incore inode */
	xfs_fileoff_t		bno,		/* starting offset to unmap */
	xfs_filblks_t		*rlen,		/* i/o: amount remaining */
	int			flags,		/* misc flags */
	xfs_extnum_t		nexts,		/* number of extents max */
	xfs_fsblock_t		*firstblock,	/* first allocated block
						   controls a.g. for allocs */
	struct xfs_defer_ops	*dfops)		/* i/o: deferred updates */
{
	xfs_btree_cur_t		*cur;		/* bmap btree cursor */
	xfs_bmbt_irec_t		del;		/* extent being deleted */
	int			error;		/* error return value */
	xfs_extnum_t		extno;		/* extent number in list */
	xfs_bmbt_irec_t		got;		/* current extent record */
	xfs_ifork_t		*ifp;		/* inode fork pointer */
	int			isrt;		/* freeing in rt area */
	xfs_extnum_t		lastx;		/* last extent index used */
	int			logflags;	/* transaction logging flags */
	xfs_extlen_t		mod;		/* rt extent offset */
	xfs_mount_t		*mp;		/* mount structure */
	xfs_fileoff_t		start;		/* first file offset deleted */
	int			tmp_logflags;	/* partial logging flags */
	int			wasdel;		/* was a delayed alloc extent */
	int			whichfork;	/* data or attribute fork */
	xfs_fsblock_t		sum;
	xfs_filblks_t		len = *rlen;	/* length to unmap in file */

	trace_xfs_bunmap(ip, bno, len, flags, _RET_IP_);

	whichfork = xfs_bmapi_whichfork(flags);
	ASSERT(whichfork != XFS_COW_FORK);
	ifp = XFS_IFORK_PTR(ip, whichfork);
	if (unlikely(
	    XFS_IFORK_FORMAT(ip, whichfork) != XFS_DINODE_FMT_EXTENTS &&
	    XFS_IFORK_FORMAT(ip, whichfork) != XFS_DINODE_FMT_BTREE)) {
		XFS_ERROR_REPORT("xfs_bunmapi", XFS_ERRLEVEL_LOW,
				 ip->i_mount);
		return -EFSCORRUPTED;
	}
	mp = ip->i_mount;
	if (XFS_FORCED_SHUTDOWN(mp))
		return -EIO;

	ASSERT(xfs_isilocked(ip, XFS_ILOCK_EXCL));
	ASSERT(len > 0);
	ASSERT(nexts >= 0);

	if (!(ifp->if_flags & XFS_IFEXTENTS) &&
	    (error = xfs_iread_extents(tp, ip, whichfork)))
		return error;
	if (xfs_iext_count(ifp) == 0) {
		*rlen = 0;
		return 0;
	}
	XFS_STATS_INC(mp, xs_blk_unmap);
	isrt = (whichfork == XFS_DATA_FORK) && XFS_IS_REALTIME_INODE(ip);
	start = bno;
	bno = start + len - 1;

	/*
	 * Check to see if the given block number is past the end of the
	 * file, back up to the last block if so...
	 */
	if (!xfs_iext_lookup_extent(ip, ifp, bno, &lastx, &got)) {
		ASSERT(lastx > 0);
		xfs_iext_get_extent(ifp, --lastx, &got);
		bno = got.br_startoff + got.br_blockcount - 1;
	}

	logflags = 0;
	if (ifp->if_flags & XFS_IFBROOT) {
		ASSERT(XFS_IFORK_FORMAT(ip, whichfork) == XFS_DINODE_FMT_BTREE);
		cur = xfs_bmbt_init_cursor(mp, tp, ip, whichfork);
		cur->bc_private.b.firstblock = *firstblock;
		cur->bc_private.b.dfops = dfops;
		cur->bc_private.b.flags = 0;
	} else
		cur = NULL;

	if (isrt) {
		/*
		 * Synchronize by locking the bitmap inode.
		 */
		xfs_ilock(mp->m_rbmip, XFS_ILOCK_EXCL|XFS_ILOCK_RTBITMAP);
		xfs_trans_ijoin(tp, mp->m_rbmip, XFS_ILOCK_EXCL);
		xfs_ilock(mp->m_rsumip, XFS_ILOCK_EXCL|XFS_ILOCK_RTSUM);
		xfs_trans_ijoin(tp, mp->m_rsumip, XFS_ILOCK_EXCL);
	}

	extno = 0;
	while (bno != (xfs_fileoff_t)-1 && bno >= start && lastx >= 0 &&
	       (nexts == 0 || extno < nexts)) {
		/*
		 * Is the found extent after a hole in which bno lives?
		 * Just back up to the previous extent, if so.
		 */
		if (got.br_startoff > bno) {
			if (--lastx < 0)
				break;
			xfs_iext_get_extent(ifp, lastx, &got);
		}
		/*
		 * Is the last block of this extent before the range
		 * we're supposed to delete?  If so, we're done.
		 */
		bno = XFS_FILEOFF_MIN(bno,
			got.br_startoff + got.br_blockcount - 1);
		if (bno < start)
			break;
		/*
		 * Then deal with the (possibly delayed) allocated space
		 * we found.
		 */
		del = got;
		wasdel = isnullstartblock(del.br_startblock);
		if (got.br_startoff < start) {
			del.br_startoff = start;
			del.br_blockcount -= start - got.br_startoff;
			if (!wasdel)
				del.br_startblock += start - got.br_startoff;
		}
		if (del.br_startoff + del.br_blockcount > bno + 1)
			del.br_blockcount = bno + 1 - del.br_startoff;
		sum = del.br_startblock + del.br_blockcount;
		if (isrt &&
		    (mod = do_mod(sum, mp->m_sb.sb_rextsize))) {
			/*
			 * Realtime extent not lined up at the end.
			 * The extent could have been split into written
			 * and unwritten pieces, or we could just be
			 * unmapping part of it.  But we can't really
			 * get rid of part of a realtime extent.
			 */
			if (del.br_state == XFS_EXT_UNWRITTEN ||
			    !xfs_sb_version_hasextflgbit(&mp->m_sb)) {
				/*
				 * This piece is unwritten, or we're not
				 * using unwritten extents.  Skip over it.
				 */
				ASSERT(bno >= mod);
				bno -= mod > del.br_blockcount ?
					del.br_blockcount : mod;
				if (bno < got.br_startoff) {
					if (--lastx >= 0)
						xfs_bmbt_get_all(xfs_iext_get_ext(
							ifp, lastx), &got);
				}
				continue;
			}
			/*
			 * It's written, turn it unwritten.
			 * This is better than zeroing it.
			 */
			ASSERT(del.br_state == XFS_EXT_NORM);
			ASSERT(tp->t_blk_res > 0);
			/*
			 * If this spans a realtime extent boundary,
			 * chop it back to the start of the one we end at.
			 */
			if (del.br_blockcount > mod) {
				del.br_startoff += del.br_blockcount - mod;
				del.br_startblock += del.br_blockcount - mod;
				del.br_blockcount = mod;
			}
			del.br_state = XFS_EXT_UNWRITTEN;
			error = xfs_bmap_add_extent_unwritten_real(tp, ip,
					&lastx, &cur, &del, firstblock, dfops,
					&logflags);
			if (error)
				goto error0;
			goto nodelete;
		}
		if (isrt && (mod = do_mod(del.br_startblock, mp->m_sb.sb_rextsize))) {
			/*
			 * Realtime extent is lined up at the end but not
			 * at the front.  We'll get rid of full extents if
			 * we can.
			 */
			mod = mp->m_sb.sb_rextsize - mod;
			if (del.br_blockcount > mod) {
				del.br_blockcount -= mod;
				del.br_startoff += mod;
				del.br_startblock += mod;
			} else if ((del.br_startoff == start &&
				    (del.br_state == XFS_EXT_UNWRITTEN ||
				     tp->t_blk_res == 0)) ||
				   !xfs_sb_version_hasextflgbit(&mp->m_sb)) {
				/*
				 * Can't make it unwritten.  There isn't
				 * a full extent here so just skip it.
				 */
				ASSERT(bno >= del.br_blockcount);
				bno -= del.br_blockcount;
				if (got.br_startoff > bno && --lastx >= 0)
					xfs_iext_get_extent(ifp, lastx, &got);
				continue;
			} else if (del.br_state == XFS_EXT_UNWRITTEN) {
				struct xfs_bmbt_irec	prev;

				/*
				 * This one is already unwritten.
				 * It must have a written left neighbor.
				 * Unwrite the killed part of that one and
				 * try again.
				 */
				ASSERT(lastx > 0);
				xfs_iext_get_extent(ifp, lastx - 1, &prev);
				ASSERT(prev.br_state == XFS_EXT_NORM);
				ASSERT(!isnullstartblock(prev.br_startblock));
				ASSERT(del.br_startblock ==
				       prev.br_startblock + prev.br_blockcount);
				if (prev.br_startoff < start) {
					mod = start - prev.br_startoff;
					prev.br_blockcount -= mod;
					prev.br_startblock += mod;
					prev.br_startoff = start;
				}
				prev.br_state = XFS_EXT_UNWRITTEN;
				lastx--;
				error = xfs_bmap_add_extent_unwritten_real(tp,
						ip, &lastx, &cur, &prev,
						firstblock, dfops, &logflags);
				if (error)
					goto error0;
				goto nodelete;
			} else {
				ASSERT(del.br_state == XFS_EXT_NORM);
				del.br_state = XFS_EXT_UNWRITTEN;
				error = xfs_bmap_add_extent_unwritten_real(tp,
						ip, &lastx, &cur, &del,
						firstblock, dfops, &logflags);
				if (error)
					goto error0;
				goto nodelete;
			}
		}

		/*
		 * If it's the case where the directory code is running
		 * with no block reservation, and the deleted block is in
		 * the middle of its extent, and the resulting insert
		 * of an extent would cause transformation to btree format,
		 * then reject it.  The calling code will then swap
		 * blocks around instead.
		 * We have to do this now, rather than waiting for the
		 * conversion to btree format, since the transaction
		 * will be dirty.
		 */
		if (!wasdel && tp->t_blk_res == 0 &&
		    XFS_IFORK_FORMAT(ip, whichfork) == XFS_DINODE_FMT_EXTENTS &&
		    XFS_IFORK_NEXTENTS(ip, whichfork) >= /* Note the >= */
			XFS_IFORK_MAXEXT(ip, whichfork) &&
		    del.br_startoff > got.br_startoff &&
		    del.br_startoff + del.br_blockcount <
		    got.br_startoff + got.br_blockcount) {
			error = -ENOSPC;
			goto error0;
		}

		/*
		 * Unreserve quota and update realtime free space, if
		 * appropriate. If delayed allocation, update the inode delalloc
		 * counter now and wait to update the sb counters as
		 * xfs_bmap_del_extent() might need to borrow some blocks.
		 */
		if (wasdel) {
			ASSERT(startblockval(del.br_startblock) > 0);
			if (isrt) {
				xfs_filblks_t rtexts;

				rtexts = XFS_FSB_TO_B(mp, del.br_blockcount);
				do_div(rtexts, mp->m_sb.sb_rextsize);
				xfs_mod_frextents(mp, (int64_t)rtexts);
				(void)xfs_trans_reserve_quota_nblks(NULL,
					ip, -((long)del.br_blockcount), 0,
					XFS_QMOPT_RES_RTBLKS);
			} else {
				(void)xfs_trans_reserve_quota_nblks(NULL,
					ip, -((long)del.br_blockcount), 0,
					XFS_QMOPT_RES_REGBLKS);
			}
			ip->i_delayed_blks -= del.br_blockcount;
			if (cur)
				cur->bc_private.b.flags |=
					XFS_BTCUR_BPRV_WASDEL;
		} else if (cur)
			cur->bc_private.b.flags &= ~XFS_BTCUR_BPRV_WASDEL;

		error = xfs_bmap_del_extent(ip, tp, &lastx, dfops, cur, &del,
				&tmp_logflags, whichfork, flags);
		logflags |= tmp_logflags;
		if (error)
			goto error0;

		if (!isrt && wasdel)
			xfs_mod_fdblocks(mp, (int64_t)del.br_blockcount, false);

		bno = del.br_startoff - 1;
nodelete:
		/*
		 * If not done go on to the next (previous) record.
		 */
		if (bno != (xfs_fileoff_t)-1 && bno >= start) {
			if (lastx >= 0) {
				xfs_iext_get_extent(ifp, lastx, &got);
				if (got.br_startoff > bno && --lastx >= 0)
					xfs_iext_get_extent(ifp, lastx, &got);
			}
			extno++;
		}
	}
	if (bno == (xfs_fileoff_t)-1 || bno < start || lastx < 0)
		*rlen = 0;
	else
		*rlen = bno - start + 1;

	/*
	 * Convert to a btree if necessary.
	 */
	if (xfs_bmap_needs_btree(ip, whichfork)) {
		ASSERT(cur == NULL);
		error = xfs_bmap_extents_to_btree(tp, ip, firstblock, dfops,
			&cur, 0, &tmp_logflags, whichfork);
		logflags |= tmp_logflags;
		if (error)
			goto error0;
	}
	/*
	 * transform from btree to extents, give it cur
	 */
	else if (xfs_bmap_wants_extents(ip, whichfork)) {
		ASSERT(cur != NULL);
		error = xfs_bmap_btree_to_extents(tp, ip, cur, &tmp_logflags,
			whichfork);
		logflags |= tmp_logflags;
		if (error)
			goto error0;
	}
	/*
	 * transform from extents to local?
	 */
	error = 0;
error0:
	/*
	 * Log everything.  Do this after conversion, there's no point in
	 * logging the extent records if we've converted to btree format.
	 */
	if ((logflags & xfs_ilog_fext(whichfork)) &&
	    XFS_IFORK_FORMAT(ip, whichfork) != XFS_DINODE_FMT_EXTENTS)
		logflags &= ~xfs_ilog_fext(whichfork);
	else if ((logflags & xfs_ilog_fbroot(whichfork)) &&
		 XFS_IFORK_FORMAT(ip, whichfork) != XFS_DINODE_FMT_BTREE)
		logflags &= ~xfs_ilog_fbroot(whichfork);
	/*
	 * Log inode even in the error case, if the transaction
	 * is dirty we'll need to shut down the filesystem.
	 */
	if (logflags)
		xfs_trans_log_inode(tp, ip, logflags);
	if (cur) {
		if (!error) {
			*firstblock = cur->bc_private.b.firstblock;
			cur->bc_private.b.allocated = 0;
		}
		xfs_btree_del_cursor(cur,
			error ? XFS_BTREE_ERROR : XFS_BTREE_NOERROR);
	}
	return error;
}

/* Unmap a range of a file. */
int
xfs_bunmapi(
	xfs_trans_t		*tp,
	struct xfs_inode	*ip,
	xfs_fileoff_t		bno,
	xfs_filblks_t		len,
	int			flags,
	xfs_extnum_t		nexts,
	xfs_fsblock_t		*firstblock,
	struct xfs_defer_ops	*dfops,
	int			*done)
{
	int			error;

	error = __xfs_bunmapi(tp, ip, bno, &len, flags, nexts, firstblock,
			dfops);
	*done = (len == 0);
	return error;
}

/*
 * Determine whether an extent shift can be accomplished by a merge with the
 * extent that precedes the target hole of the shift.
 */
STATIC bool
xfs_bmse_can_merge(
	struct xfs_bmbt_irec	*left,	/* preceding extent */
	struct xfs_bmbt_irec	*got,	/* current extent to shift */
	xfs_fileoff_t		shift)	/* shift fsb */
{
	xfs_fileoff_t		startoff;

	startoff = got->br_startoff - shift;

	/*
	 * The extent, once shifted, must be adjacent in-file and on-disk with
	 * the preceding extent.
	 */
	if ((left->br_startoff + left->br_blockcount != startoff) ||
	    (left->br_startblock + left->br_blockcount != got->br_startblock) ||
	    (left->br_state != got->br_state) ||
	    (left->br_blockcount + got->br_blockcount > MAXEXTLEN))
		return false;

	return true;
}

/*
 * A bmap extent shift adjusts the file offset of an extent to fill a preceding
 * hole in the file. If an extent shift would result in the extent being fully
 * adjacent to the extent that currently precedes the hole, we can merge with
 * the preceding extent rather than do the shift.
 *
 * This function assumes the caller has verified a shift-by-merge is possible
 * with the provided extents via xfs_bmse_can_merge().
 */
STATIC int
xfs_bmse_merge(
	struct xfs_inode		*ip,
	int				whichfork,
	xfs_fileoff_t			shift,		/* shift fsb */
	int				current_ext,	/* idx of gotp */
	struct xfs_bmbt_rec_host	*gotp,		/* extent to shift */
	struct xfs_bmbt_rec_host	*leftp,		/* preceding extent */
	struct xfs_btree_cur		*cur,
	int				*logflags)	/* output */
{
	struct xfs_bmbt_irec		got;
	struct xfs_bmbt_irec		left;
	xfs_filblks_t			blockcount;
	int				error, i;
	struct xfs_mount		*mp = ip->i_mount;

	xfs_bmbt_get_all(gotp, &got);
	xfs_bmbt_get_all(leftp, &left);
	blockcount = left.br_blockcount + got.br_blockcount;

	ASSERT(xfs_isilocked(ip, XFS_IOLOCK_EXCL));
	ASSERT(xfs_isilocked(ip, XFS_ILOCK_EXCL));
	ASSERT(xfs_bmse_can_merge(&left, &got, shift));

	/*
	 * Merge the in-core extents. Note that the host record pointers and
	 * current_ext index are invalid once the extent has been removed via
	 * xfs_iext_remove().
	 */
	xfs_bmbt_set_blockcount(leftp, blockcount);
	xfs_iext_remove(ip, current_ext, 1, 0);

	/*
	 * Update the on-disk extent count, the btree if necessary and log the
	 * inode.
	 */
	XFS_IFORK_NEXT_SET(ip, whichfork,
			   XFS_IFORK_NEXTENTS(ip, whichfork) - 1);
	*logflags |= XFS_ILOG_CORE;
	if (!cur) {
		*logflags |= XFS_ILOG_DEXT;
		return 0;
	}

	/* lookup and remove the extent to merge */
	error = xfs_bmbt_lookup_eq(cur, got.br_startoff, got.br_startblock,
				   got.br_blockcount, &i);
	if (error)
		return error;
	XFS_WANT_CORRUPTED_RETURN(mp, i == 1);

	error = xfs_btree_delete(cur, &i);
	if (error)
		return error;
	XFS_WANT_CORRUPTED_RETURN(mp, i == 1);

	/* lookup and update size of the previous extent */
	error = xfs_bmbt_lookup_eq(cur, left.br_startoff, left.br_startblock,
				   left.br_blockcount, &i);
	if (error)
		return error;
	XFS_WANT_CORRUPTED_RETURN(mp, i == 1);

	left.br_blockcount = blockcount;

	return xfs_bmbt_update(cur, left.br_startoff, left.br_startblock,
			       left.br_blockcount, left.br_state);
}

/*
 * Shift a single extent.
 */
STATIC int
xfs_bmse_shift_one(
	struct xfs_inode		*ip,
	int				whichfork,
	xfs_fileoff_t			offset_shift_fsb,
	int				*current_ext,
	struct xfs_bmbt_rec_host	*gotp,
	struct xfs_btree_cur		*cur,
	int				*logflags,
	enum shift_direction		direction,
	struct xfs_defer_ops		*dfops)
{
	struct xfs_ifork		*ifp;
	struct xfs_mount		*mp;
	xfs_fileoff_t			startoff;
	struct xfs_bmbt_rec_host	*adj_irecp;
	struct xfs_bmbt_irec		got;
	struct xfs_bmbt_irec		adj_irec;
	int				error;
	int				i;
	int				total_extents;

	mp = ip->i_mount;
	ifp = XFS_IFORK_PTR(ip, whichfork);
	total_extents = xfs_iext_count(ifp);

	xfs_bmbt_get_all(gotp, &got);

	/* delalloc extents should be prevented by caller */
	XFS_WANT_CORRUPTED_RETURN(mp, !isnullstartblock(got.br_startblock));

	if (direction == SHIFT_LEFT) {
		startoff = got.br_startoff - offset_shift_fsb;

		/*
		 * Check for merge if we've got an extent to the left,
		 * otherwise make sure there's enough room at the start
		 * of the file for the shift.
		 */
		if (!*current_ext) {
			if (got.br_startoff < offset_shift_fsb)
				return -EINVAL;
			goto update_current_ext;
		}
		/*
		 * grab the left extent and check for a large
		 * enough hole.
		 */
		adj_irecp = xfs_iext_get_ext(ifp, *current_ext - 1);
		xfs_bmbt_get_all(adj_irecp, &adj_irec);

		if (startoff <
		    adj_irec.br_startoff + adj_irec.br_blockcount)
			return -EINVAL;

		/* check whether to merge the extent or shift it down */
		if (xfs_bmse_can_merge(&adj_irec, &got,
				       offset_shift_fsb)) {
			error = xfs_bmse_merge(ip, whichfork, offset_shift_fsb,
					       *current_ext, gotp, adj_irecp,
					       cur, logflags);
			if (error)
				return error;
			adj_irec = got;
			goto update_rmap;
		}
	} else {
		startoff = got.br_startoff + offset_shift_fsb;
		/* nothing to move if this is the last extent */
		if (*current_ext >= (total_extents - 1))
			goto update_current_ext;
		/*
		 * If this is not the last extent in the file, make sure there
		 * is enough room between current extent and next extent for
		 * accommodating the shift.
		 */
		adj_irecp = xfs_iext_get_ext(ifp, *current_ext + 1);
		xfs_bmbt_get_all(adj_irecp, &adj_irec);
		if (startoff + got.br_blockcount > adj_irec.br_startoff)
			return -EINVAL;
		/*
		 * Unlike a left shift (which involves a hole punch),
		 * a right shift does not modify extent neighbors
		 * in any way. We should never find mergeable extents
		 * in this scenario. Check anyways and warn if we
		 * encounter two extents that could be one.
		 */
		if (xfs_bmse_can_merge(&got, &adj_irec, offset_shift_fsb))
			WARN_ON_ONCE(1);
	}
	/*
	 * Increment the extent index for the next iteration, update the start
	 * offset of the in-core extent and update the btree if applicable.
	 */
update_current_ext:
	if (direction == SHIFT_LEFT)
		(*current_ext)++;
	else
		(*current_ext)--;
	xfs_bmbt_set_startoff(gotp, startoff);
	*logflags |= XFS_ILOG_CORE;
	adj_irec = got;
	if (!cur) {
		*logflags |= XFS_ILOG_DEXT;
		goto update_rmap;
	}

	error = xfs_bmbt_lookup_eq(cur, got.br_startoff, got.br_startblock,
				   got.br_blockcount, &i);
	if (error)
		return error;
	XFS_WANT_CORRUPTED_RETURN(mp, i == 1);

	got.br_startoff = startoff;
	error = xfs_bmbt_update(cur, got.br_startoff, got.br_startblock,
			got.br_blockcount, got.br_state);
	if (error)
		return error;

update_rmap:
	/* update reverse mapping */
	error = xfs_rmap_unmap_extent(mp, dfops, ip, whichfork, &adj_irec);
	if (error)
		return error;
	adj_irec.br_startoff = startoff;
	return xfs_rmap_map_extent(mp, dfops, ip, whichfork, &adj_irec);
}

/*
 * Shift extent records to the left/right to cover/create a hole.
 *
 * The maximum number of extents to be shifted in a single operation is
 * @num_exts. @stop_fsb specifies the file offset at which to stop shift and the
 * file offset where we've left off is returned in @next_fsb. @offset_shift_fsb
 * is the length by which each extent is shifted. If there is no hole to shift
 * the extents into, this will be considered invalid operation and we abort
 * immediately.
 */
int
xfs_bmap_shift_extents(
	struct xfs_trans	*tp,
	struct xfs_inode	*ip,
	xfs_fileoff_t		*next_fsb,
	xfs_fileoff_t		offset_shift_fsb,
	int			*done,
	xfs_fileoff_t		stop_fsb,
	xfs_fsblock_t		*firstblock,
	struct xfs_defer_ops	*dfops,
	enum shift_direction	direction,
	int			num_exts)
{
	struct xfs_btree_cur		*cur = NULL;
	struct xfs_bmbt_rec_host	*gotp;
	struct xfs_bmbt_irec            got;
	struct xfs_mount		*mp = ip->i_mount;
	struct xfs_ifork		*ifp;
	xfs_extnum_t			nexts = 0;
	xfs_extnum_t			current_ext;
	xfs_extnum_t			total_extents;
	xfs_extnum_t			stop_extent;
	int				error = 0;
	int				whichfork = XFS_DATA_FORK;
	int				logflags = 0;

	if (unlikely(XFS_TEST_ERROR(
	    (XFS_IFORK_FORMAT(ip, whichfork) != XFS_DINODE_FMT_EXTENTS &&
	     XFS_IFORK_FORMAT(ip, whichfork) != XFS_DINODE_FMT_BTREE),
	     mp, XFS_ERRTAG_BMAPIFORMAT, XFS_RANDOM_BMAPIFORMAT))) {
		XFS_ERROR_REPORT("xfs_bmap_shift_extents",
				 XFS_ERRLEVEL_LOW, mp);
		return -EFSCORRUPTED;
	}

	if (XFS_FORCED_SHUTDOWN(mp))
		return -EIO;

	ASSERT(xfs_isilocked(ip, XFS_IOLOCK_EXCL));
	ASSERT(xfs_isilocked(ip, XFS_ILOCK_EXCL));
	ASSERT(direction == SHIFT_LEFT || direction == SHIFT_RIGHT);
	ASSERT(*next_fsb != NULLFSBLOCK || direction == SHIFT_RIGHT);

	ifp = XFS_IFORK_PTR(ip, whichfork);
	if (!(ifp->if_flags & XFS_IFEXTENTS)) {
		/* Read in all the extents */
		error = xfs_iread_extents(tp, ip, whichfork);
		if (error)
			return error;
	}

	if (ifp->if_flags & XFS_IFBROOT) {
		cur = xfs_bmbt_init_cursor(mp, tp, ip, whichfork);
		cur->bc_private.b.firstblock = *firstblock;
		cur->bc_private.b.dfops = dfops;
		cur->bc_private.b.flags = 0;
	}

	/*
	 * There may be delalloc extents in the data fork before the range we
	 * are collapsing out, so we cannot use the count of real extents here.
	 * Instead we have to calculate it from the incore fork.
	 */
	total_extents = xfs_iext_count(ifp);
	if (total_extents == 0) {
		*done = 1;
		goto del_cursor;
	}

	/*
	 * In case of first right shift, we need to initialize next_fsb
	 */
	if (*next_fsb == NULLFSBLOCK) {
		gotp = xfs_iext_get_ext(ifp, total_extents - 1);
		xfs_bmbt_get_all(gotp, &got);
		*next_fsb = got.br_startoff;
		if (stop_fsb > *next_fsb) {
			*done = 1;
			goto del_cursor;
		}
	}

	/* Lookup the extent index at which we have to stop */
	if (direction == SHIFT_RIGHT) {
		gotp = xfs_iext_bno_to_ext(ifp, stop_fsb, &stop_extent);
		/* Make stop_extent exclusive of shift range */
		stop_extent--;
	} else
		stop_extent = total_extents;

	/*
	 * Look up the extent index for the fsb where we start shifting. We can
	 * henceforth iterate with current_ext as extent list changes are locked
	 * out via ilock.
	 *
	 * gotp can be null in 2 cases: 1) if there are no extents or 2)
	 * *next_fsb lies in a hole beyond which there are no extents. Either
	 * way, we are done.
	 */
	gotp = xfs_iext_bno_to_ext(ifp, *next_fsb, &current_ext);
	if (!gotp) {
		*done = 1;
		goto del_cursor;
	}

	/* some sanity checking before we finally start shifting extents */
	if ((direction == SHIFT_LEFT && current_ext >= stop_extent) ||
	     (direction == SHIFT_RIGHT && current_ext <= stop_extent)) {
		error = -EIO;
		goto del_cursor;
	}

	while (nexts++ < num_exts) {
		error = xfs_bmse_shift_one(ip, whichfork, offset_shift_fsb,
					   &current_ext, gotp, cur, &logflags,
					   direction, dfops);
		if (error)
			goto del_cursor;
		/*
		 * If there was an extent merge during the shift, the extent
		 * count can change. Update the total and grade the next record.
		 */
		if (direction == SHIFT_LEFT) {
			total_extents = xfs_iext_count(ifp);
			stop_extent = total_extents;
		}

		if (current_ext == stop_extent) {
			*done = 1;
			*next_fsb = NULLFSBLOCK;
			break;
		}
		gotp = xfs_iext_get_ext(ifp, current_ext);
	}

	if (!*done) {
		xfs_bmbt_get_all(gotp, &got);
		*next_fsb = got.br_startoff;
	}

del_cursor:
	if (cur)
		xfs_btree_del_cursor(cur,
			error ? XFS_BTREE_ERROR : XFS_BTREE_NOERROR);

	if (logflags)
		xfs_trans_log_inode(tp, ip, logflags);

	return error;
}

/*
 * Splits an extent into two extents at split_fsb block such that it is
 * the first block of the current_ext. @current_ext is a target extent
 * to be split. @split_fsb is a block where the extents is split.
 * If split_fsb lies in a hole or the first block of extents, just return 0.
 */
STATIC int
xfs_bmap_split_extent_at(
	struct xfs_trans	*tp,
	struct xfs_inode	*ip,
	xfs_fileoff_t		split_fsb,
	xfs_fsblock_t		*firstfsb,
	struct xfs_defer_ops	*dfops)
{
	int				whichfork = XFS_DATA_FORK;
	struct xfs_btree_cur		*cur = NULL;
	struct xfs_bmbt_rec_host	*gotp;
	struct xfs_bmbt_irec		got;
	struct xfs_bmbt_irec		new; /* split extent */
	struct xfs_mount		*mp = ip->i_mount;
	struct xfs_ifork		*ifp;
	xfs_fsblock_t			gotblkcnt; /* new block count for got */
	xfs_extnum_t			current_ext;
	int				error = 0;
	int				logflags = 0;
	int				i = 0;

	if (unlikely(XFS_TEST_ERROR(
	    (XFS_IFORK_FORMAT(ip, whichfork) != XFS_DINODE_FMT_EXTENTS &&
	     XFS_IFORK_FORMAT(ip, whichfork) != XFS_DINODE_FMT_BTREE),
	     mp, XFS_ERRTAG_BMAPIFORMAT, XFS_RANDOM_BMAPIFORMAT))) {
		XFS_ERROR_REPORT("xfs_bmap_split_extent_at",
				 XFS_ERRLEVEL_LOW, mp);
		return -EFSCORRUPTED;
	}

	if (XFS_FORCED_SHUTDOWN(mp))
		return -EIO;

	ifp = XFS_IFORK_PTR(ip, whichfork);
	if (!(ifp->if_flags & XFS_IFEXTENTS)) {
		/* Read in all the extents */
		error = xfs_iread_extents(tp, ip, whichfork);
		if (error)
			return error;
	}

	/*
	 * gotp can be null in 2 cases: 1) if there are no extents
	 * or 2) split_fsb lies in a hole beyond which there are
	 * no extents. Either way, we are done.
	 */
	gotp = xfs_iext_bno_to_ext(ifp, split_fsb, &current_ext);
	if (!gotp)
		return 0;

	xfs_bmbt_get_all(gotp, &got);

	/*
	 * Check split_fsb lies in a hole or the start boundary offset
	 * of the extent.
	 */
	if (got.br_startoff >= split_fsb)
		return 0;

	gotblkcnt = split_fsb - got.br_startoff;
	new.br_startoff = split_fsb;
	new.br_startblock = got.br_startblock + gotblkcnt;
	new.br_blockcount = got.br_blockcount - gotblkcnt;
	new.br_state = got.br_state;

	if (ifp->if_flags & XFS_IFBROOT) {
		cur = xfs_bmbt_init_cursor(mp, tp, ip, whichfork);
		cur->bc_private.b.firstblock = *firstfsb;
		cur->bc_private.b.dfops = dfops;
		cur->bc_private.b.flags = 0;
		error = xfs_bmbt_lookup_eq(cur, got.br_startoff,
				got.br_startblock,
				got.br_blockcount,
				&i);
		if (error)
			goto del_cursor;
		XFS_WANT_CORRUPTED_GOTO(mp, i == 1, del_cursor);
	}

	xfs_bmbt_set_blockcount(gotp, gotblkcnt);
	got.br_blockcount = gotblkcnt;

	logflags = XFS_ILOG_CORE;
	if (cur) {
		error = xfs_bmbt_update(cur, got.br_startoff,
				got.br_startblock,
				got.br_blockcount,
				got.br_state);
		if (error)
			goto del_cursor;
	} else
		logflags |= XFS_ILOG_DEXT;

	/* Add new extent */
	current_ext++;
	xfs_iext_insert(ip, current_ext, 1, &new, 0);
	XFS_IFORK_NEXT_SET(ip, whichfork,
			   XFS_IFORK_NEXTENTS(ip, whichfork) + 1);

	if (cur) {
		error = xfs_bmbt_lookup_eq(cur, new.br_startoff,
				new.br_startblock, new.br_blockcount,
				&i);
		if (error)
			goto del_cursor;
		XFS_WANT_CORRUPTED_GOTO(mp, i == 0, del_cursor);
		cur->bc_rec.b.br_state = new.br_state;

		error = xfs_btree_insert(cur, &i);
		if (error)
			goto del_cursor;
		XFS_WANT_CORRUPTED_GOTO(mp, i == 1, del_cursor);
	}

	/*
	 * Convert to a btree if necessary.
	 */
	if (xfs_bmap_needs_btree(ip, whichfork)) {
		int tmp_logflags; /* partial log flag return val */

		ASSERT(cur == NULL);
		error = xfs_bmap_extents_to_btree(tp, ip, firstfsb, dfops,
				&cur, 0, &tmp_logflags, whichfork);
		logflags |= tmp_logflags;
	}

del_cursor:
	if (cur) {
		cur->bc_private.b.allocated = 0;
		xfs_btree_del_cursor(cur,
				error ? XFS_BTREE_ERROR : XFS_BTREE_NOERROR);
	}

	if (logflags)
		xfs_trans_log_inode(tp, ip, logflags);
	return error;
}

int
xfs_bmap_split_extent(
	struct xfs_inode        *ip,
	xfs_fileoff_t           split_fsb)
{
	struct xfs_mount        *mp = ip->i_mount;
	struct xfs_trans        *tp;
	struct xfs_defer_ops    dfops;
	xfs_fsblock_t           firstfsb;
	int                     error;

	error = xfs_trans_alloc(mp, &M_RES(mp)->tr_write,
			XFS_DIOSTRAT_SPACE_RES(mp, 0), 0, 0, &tp);
	if (error)
		return error;

	xfs_ilock(ip, XFS_ILOCK_EXCL);
	xfs_trans_ijoin(tp, ip, XFS_ILOCK_EXCL);

	xfs_defer_init(&dfops, &firstfsb);

	error = xfs_bmap_split_extent_at(tp, ip, split_fsb,
			&firstfsb, &dfops);
	if (error)
		goto out;

	error = xfs_defer_finish(&tp, &dfops, NULL);
	if (error)
		goto out;

	return xfs_trans_commit(tp);

out:
	xfs_defer_cancel(&dfops);
	xfs_trans_cancel(tp);
	return error;
}

/* Deferred mapping is only for real extents in the data fork. */
static bool
xfs_bmap_is_update_needed(
	struct xfs_bmbt_irec	*bmap)
{
	return  bmap->br_startblock != HOLESTARTBLOCK &&
		bmap->br_startblock != DELAYSTARTBLOCK;
}

/* Record a bmap intent. */
static int
__xfs_bmap_add(
	struct xfs_mount		*mp,
	struct xfs_defer_ops		*dfops,
	enum xfs_bmap_intent_type	type,
	struct xfs_inode		*ip,
	int				whichfork,
	struct xfs_bmbt_irec		*bmap)
{
	int				error;
	struct xfs_bmap_intent		*bi;

	trace_xfs_bmap_defer(mp,
			XFS_FSB_TO_AGNO(mp, bmap->br_startblock),
			type,
			XFS_FSB_TO_AGBNO(mp, bmap->br_startblock),
			ip->i_ino, whichfork,
			bmap->br_startoff,
			bmap->br_blockcount,
			bmap->br_state);

	bi = kmem_alloc(sizeof(struct xfs_bmap_intent), KM_SLEEP | KM_NOFS);
	INIT_LIST_HEAD(&bi->bi_list);
	bi->bi_type = type;
	bi->bi_owner = ip;
	bi->bi_whichfork = whichfork;
	bi->bi_bmap = *bmap;

	error = xfs_defer_join(dfops, bi->bi_owner);
	if (error) {
		kmem_free(bi);
		return error;
	}

	xfs_defer_add(dfops, XFS_DEFER_OPS_TYPE_BMAP, &bi->bi_list);
	return 0;
}

/* Map an extent into a file. */
int
xfs_bmap_map_extent(
	struct xfs_mount	*mp,
	struct xfs_defer_ops	*dfops,
	struct xfs_inode	*ip,
	struct xfs_bmbt_irec	*PREV)
{
	if (!xfs_bmap_is_update_needed(PREV))
		return 0;

	return __xfs_bmap_add(mp, dfops, XFS_BMAP_MAP, ip,
			XFS_DATA_FORK, PREV);
}

/* Unmap an extent out of a file. */
int
xfs_bmap_unmap_extent(
	struct xfs_mount	*mp,
	struct xfs_defer_ops	*dfops,
	struct xfs_inode	*ip,
	struct xfs_bmbt_irec	*PREV)
{
	if (!xfs_bmap_is_update_needed(PREV))
		return 0;

	return __xfs_bmap_add(mp, dfops, XFS_BMAP_UNMAP, ip,
			XFS_DATA_FORK, PREV);
}

/*
 * Process one of the deferred bmap operations.  We pass back the
 * btree cursor to maintain our lock on the bmapbt between calls.
 */
int
xfs_bmap_finish_one(
	struct xfs_trans		*tp,
	struct xfs_defer_ops		*dfops,
	struct xfs_inode		*ip,
	enum xfs_bmap_intent_type	type,
	int				whichfork,
	xfs_fileoff_t			startoff,
	xfs_fsblock_t			startblock,
	xfs_filblks_t			blockcount,
	xfs_exntst_t			state)
{
	struct xfs_bmbt_irec		bmap;
	int				nimaps = 1;
	xfs_fsblock_t			firstfsb;
	int				flags = XFS_BMAPI_REMAP;
	int				done;
	int				error = 0;

	bmap.br_startblock = startblock;
	bmap.br_startoff = startoff;
	bmap.br_blockcount = blockcount;
	bmap.br_state = state;

	trace_xfs_bmap_deferred(tp->t_mountp,
			XFS_FSB_TO_AGNO(tp->t_mountp, startblock), type,
			XFS_FSB_TO_AGBNO(tp->t_mountp, startblock),
			ip->i_ino, whichfork, startoff, blockcount, state);

	if (whichfork != XFS_DATA_FORK && whichfork != XFS_ATTR_FORK)
		return -EFSCORRUPTED;
	if (whichfork == XFS_ATTR_FORK)
		flags |= XFS_BMAPI_ATTRFORK;

	if (XFS_TEST_ERROR(false, tp->t_mountp,
			XFS_ERRTAG_BMAP_FINISH_ONE,
			XFS_RANDOM_BMAP_FINISH_ONE))
		return -EIO;

	switch (type) {
	case XFS_BMAP_MAP:
		firstfsb = bmap.br_startblock;
		error = xfs_bmapi_write(tp, ip, bmap.br_startoff,
					bmap.br_blockcount, flags, &firstfsb,
					bmap.br_blockcount, &bmap, &nimaps,
					dfops);
		break;
	case XFS_BMAP_UNMAP:
		error = xfs_bunmapi(tp, ip, bmap.br_startoff,
				bmap.br_blockcount, flags, 1, &firstfsb,
				dfops, &done);
		ASSERT(done);
		break;
	default:
		ASSERT(0);
		error = -EFSCORRUPTED;
	}

	return error;
}<|MERGE_RESOLUTION|>--- conflicted
+++ resolved
@@ -4833,11 +4833,7 @@
 	da_new = 0;
 
 	ASSERT(*idx >= 0);
-<<<<<<< HEAD
-	ASSERT(*idx < ifp->if_bytes / sizeof(struct xfs_bmbt_rec));
-=======
 	ASSERT(*idx <= xfs_iext_count(ifp));
->>>>>>> 9807b773
 	ASSERT(del->br_blockcount > 0);
 	ASSERT(got->br_startoff <= del->br_startoff);
 	ASSERT(got_endoff >= del_endoff);
@@ -4854,16 +4850,11 @@
 	 * sb counters as we might have to borrow some blocks for the
 	 * indirect block accounting.
 	 */
-<<<<<<< HEAD
-	xfs_trans_reserve_quota_nblks(NULL, ip, -((long)del->br_blockcount), 0,
-			isrt ? XFS_QMOPT_RES_RTBLKS : XFS_QMOPT_RES_REGBLKS);
-=======
 	error = xfs_trans_reserve_quota_nblks(NULL, ip,
 			-((long)del->br_blockcount), 0,
 			isrt ? XFS_QMOPT_RES_RTBLKS : XFS_QMOPT_RES_REGBLKS);
 	if (error)
 		return error;
->>>>>>> 9807b773
 	ip->i_delayed_blks -= del->br_blockcount;
 
 	if (whichfork == XFS_COW_FORK)
@@ -4973,11 +4964,7 @@
 	got_endoff = got->br_startoff + got->br_blockcount;
 
 	ASSERT(*idx >= 0);
-<<<<<<< HEAD
-	ASSERT(*idx < ifp->if_bytes / sizeof(struct xfs_bmbt_rec));
-=======
 	ASSERT(*idx <= xfs_iext_count(ifp));
->>>>>>> 9807b773
 	ASSERT(del->br_blockcount > 0);
 	ASSERT(got->br_startoff <= del->br_startoff);
 	ASSERT(got_endoff >= del_endoff);
