// SPDX-License-Identifier: GPL-2.0
/*
 * Copyright (C) 2013 Fusion IO.  All rights reserved.
 */

#include <linux/pagemap.h>
#include <linux/sched.h>
#include <linux/slab.h>
#include <linux/sizes.h>
#include "btrfs-tests.h"
#include "../ctree.h"
#include "../extent_io.h"

#define PROCESS_UNLOCK		(1 << 0)
#define PROCESS_RELEASE		(1 << 1)
#define PROCESS_TEST_LOCKED	(1 << 2)

static noinline int process_page_range(struct inode *inode, u64 start, u64 end,
				       unsigned long flags)
{
	int ret;
	struct page *pages[16];
	unsigned long index = start >> PAGE_SHIFT;
	unsigned long end_index = end >> PAGE_SHIFT;
	unsigned long nr_pages = end_index - index + 1;
	int i;
	int count = 0;
	int loops = 0;

	while (nr_pages > 0) {
		ret = find_get_pages_contig(inode->i_mapping, index,
				     min_t(unsigned long, nr_pages,
				     ARRAY_SIZE(pages)), pages);
		for (i = 0; i < ret; i++) {
			if (flags & PROCESS_TEST_LOCKED &&
			    !PageLocked(pages[i]))
				count++;
			if (flags & PROCESS_UNLOCK && PageLocked(pages[i]))
				unlock_page(pages[i]);
			put_page(pages[i]);
			if (flags & PROCESS_RELEASE)
				put_page(pages[i]);
		}
		nr_pages -= ret;
		index += ret;
		cond_resched();
		loops++;
		if (loops > 100000) {
			printk(KERN_ERR
		"stuck in a loop, start %llu, end %llu, nr_pages %lu, ret %d\n",
				start, end, nr_pages, ret);
			break;
		}
	}
	return count;
}

static int test_find_delalloc(u32 sectorsize)
{
	struct inode *inode;
	struct extent_io_tree tmp;
	struct page *page;
	struct page *locked_page = NULL;
	unsigned long index = 0;
	/* In this test we need at least 2 file extents at its maximum size */
	u64 max_bytes = BTRFS_MAX_EXTENT_SIZE;
	u64 total_dirty = 2 * max_bytes;
	u64 start, end, test_start;
	bool found;
	int ret = -EINVAL;

	test_msg("running find delalloc tests");

	inode = btrfs_new_test_inode();
	if (!inode) {
		test_std_err(TEST_ALLOC_INODE);
		return -ENOMEM;
	}

<<<<<<< HEAD
	extent_io_tree_init(&tmp, NULL);
=======
	/*
	 * Passing NULL as we don't have fs_info but tracepoints are not used
	 * at this point
	 */
	extent_io_tree_init(NULL, &tmp, IO_TREE_SELFTEST, NULL);
>>>>>>> 0ecfebd2

	/*
	 * First go through and create and mark all of our pages dirty, we pin
	 * everything to make sure our pages don't get evicted and screw up our
	 * test.
	 */
	for (index = 0; index < (total_dirty >> PAGE_SHIFT); index++) {
		page = find_or_create_page(inode->i_mapping, index, GFP_KERNEL);
		if (!page) {
			test_err("failed to allocate test page");
			ret = -ENOMEM;
			goto out;
		}
		SetPageDirty(page);
		if (index) {
			unlock_page(page);
		} else {
			get_page(page);
			locked_page = page;
		}
	}

	/* Test this scenario
	 * |--- delalloc ---|
	 * |---  search  ---|
	 */
	set_extent_delalloc(&tmp, 0, sectorsize - 1, 0, NULL);
	start = 0;
	end = 0;
	found = find_lock_delalloc_range(inode, &tmp, locked_page, &start,
					 &end);
	if (!found) {
		test_err("should have found at least one delalloc");
		goto out_bits;
	}
	if (start != 0 || end != (sectorsize - 1)) {
		test_err("expected start 0 end %u, got start %llu end %llu",
			sectorsize - 1, start, end);
		goto out_bits;
	}
	unlock_extent(&tmp, start, end);
	unlock_page(locked_page);
	put_page(locked_page);

	/*
	 * Test this scenario
	 *
	 * |--- delalloc ---|
	 *           |--- search ---|
	 */
	test_start = SZ_64M;
	locked_page = find_lock_page(inode->i_mapping,
				     test_start >> PAGE_SHIFT);
	if (!locked_page) {
		test_err("couldn't find the locked page");
		goto out_bits;
	}
	set_extent_delalloc(&tmp, sectorsize, max_bytes - 1, 0, NULL);
	start = test_start;
	end = 0;
	found = find_lock_delalloc_range(inode, &tmp, locked_page, &start,
					 &end);
	if (!found) {
		test_err("couldn't find delalloc in our range");
		goto out_bits;
	}
	if (start != test_start || end != max_bytes - 1) {
		test_err("expected start %llu end %llu, got start %llu, end %llu",
				test_start, max_bytes - 1, start, end);
		goto out_bits;
	}
	if (process_page_range(inode, start, end,
			       PROCESS_TEST_LOCKED | PROCESS_UNLOCK)) {
		test_err("there were unlocked pages in the range");
		goto out_bits;
	}
	unlock_extent(&tmp, start, end);
	/* locked_page was unlocked above */
	put_page(locked_page);

	/*
	 * Test this scenario
	 * |--- delalloc ---|
	 *                    |--- search ---|
	 */
	test_start = max_bytes + sectorsize;
	locked_page = find_lock_page(inode->i_mapping, test_start >>
				     PAGE_SHIFT);
	if (!locked_page) {
		test_err("couldn't find the locked page");
		goto out_bits;
	}
	start = test_start;
	end = 0;
	found = find_lock_delalloc_range(inode, &tmp, locked_page, &start,
					 &end);
	if (found) {
		test_err("found range when we shouldn't have");
		goto out_bits;
	}
	if (end != (u64)-1) {
		test_err("did not return the proper end offset");
		goto out_bits;
	}

	/*
	 * Test this scenario
	 * [------- delalloc -------|
	 * [max_bytes]|-- search--|
	 *
	 * We are re-using our test_start from above since it works out well.
	 */
	set_extent_delalloc(&tmp, max_bytes, total_dirty - 1, 0, NULL);
	start = test_start;
	end = 0;
	found = find_lock_delalloc_range(inode, &tmp, locked_page, &start,
					 &end);
	if (!found) {
		test_err("didn't find our range");
		goto out_bits;
	}
	if (start != test_start || end != total_dirty - 1) {
		test_err("expected start %llu end %llu, got start %llu end %llu",
			 test_start, total_dirty - 1, start, end);
		goto out_bits;
	}
	if (process_page_range(inode, start, end,
			       PROCESS_TEST_LOCKED | PROCESS_UNLOCK)) {
		test_err("pages in range were not all locked");
		goto out_bits;
	}
	unlock_extent(&tmp, start, end);

	/*
	 * Now to test where we run into a page that is no longer dirty in the
	 * range we want to find.
	 */
	page = find_get_page(inode->i_mapping,
			     (max_bytes + SZ_1M) >> PAGE_SHIFT);
	if (!page) {
		test_err("couldn't find our page");
		goto out_bits;
	}
	ClearPageDirty(page);
	put_page(page);

	/* We unlocked it in the previous test */
	lock_page(locked_page);
	start = test_start;
	end = 0;
	/*
	 * Currently if we fail to find dirty pages in the delalloc range we
	 * will adjust max_bytes down to PAGE_SIZE and then re-search.  If
	 * this changes at any point in the future we will need to fix this
	 * tests expected behavior.
	 */
	found = find_lock_delalloc_range(inode, &tmp, locked_page, &start,
					 &end);
	if (!found) {
		test_err("didn't find our range");
		goto out_bits;
	}
	if (start != test_start && end != test_start + PAGE_SIZE - 1) {
		test_err("expected start %llu end %llu, got start %llu end %llu",
			 test_start, test_start + PAGE_SIZE - 1, start, end);
		goto out_bits;
	}
	if (process_page_range(inode, start, end, PROCESS_TEST_LOCKED |
			       PROCESS_UNLOCK)) {
		test_err("pages in range were not all locked");
		goto out_bits;
	}
	ret = 0;
out_bits:
	clear_extent_bits(&tmp, 0, total_dirty - 1, (unsigned)-1);
out:
	if (locked_page)
		put_page(locked_page);
	process_page_range(inode, 0, total_dirty - 1,
			   PROCESS_UNLOCK | PROCESS_RELEASE);
	iput(inode);
	return ret;
}

static int check_eb_bitmap(unsigned long *bitmap, struct extent_buffer *eb,
			   unsigned long len)
{
	unsigned long i;

	for (i = 0; i < len * BITS_PER_BYTE; i++) {
		int bit, bit1;

		bit = !!test_bit(i, bitmap);
		bit1 = !!extent_buffer_test_bit(eb, 0, i);
		if (bit1 != bit) {
			test_err("bits do not match");
			return -EINVAL;
		}

		bit1 = !!extent_buffer_test_bit(eb, i / BITS_PER_BYTE,
						i % BITS_PER_BYTE);
		if (bit1 != bit) {
			test_err("offset bits do not match");
			return -EINVAL;
		}
	}
	return 0;
}

static int __test_eb_bitmaps(unsigned long *bitmap, struct extent_buffer *eb,
			     unsigned long len)
{
	unsigned long i, j;
	u32 x;
	int ret;

	memset(bitmap, 0, len);
	memzero_extent_buffer(eb, 0, len);
	if (memcmp_extent_buffer(eb, bitmap, 0, len) != 0) {
		test_err("bitmap was not zeroed");
		return -EINVAL;
	}

	bitmap_set(bitmap, 0, len * BITS_PER_BYTE);
	extent_buffer_bitmap_set(eb, 0, 0, len * BITS_PER_BYTE);
	ret = check_eb_bitmap(bitmap, eb, len);
	if (ret) {
		test_err("setting all bits failed");
		return ret;
	}

	bitmap_clear(bitmap, 0, len * BITS_PER_BYTE);
	extent_buffer_bitmap_clear(eb, 0, 0, len * BITS_PER_BYTE);
	ret = check_eb_bitmap(bitmap, eb, len);
	if (ret) {
		test_err("clearing all bits failed");
		return ret;
	}

	/* Straddling pages test */
	if (len > PAGE_SIZE) {
		bitmap_set(bitmap,
			(PAGE_SIZE - sizeof(long) / 2) * BITS_PER_BYTE,
			sizeof(long) * BITS_PER_BYTE);
		extent_buffer_bitmap_set(eb, PAGE_SIZE - sizeof(long) / 2, 0,
					sizeof(long) * BITS_PER_BYTE);
		ret = check_eb_bitmap(bitmap, eb, len);
		if (ret) {
			test_err("setting straddling pages failed");
			return ret;
		}

		bitmap_set(bitmap, 0, len * BITS_PER_BYTE);
		bitmap_clear(bitmap,
			(PAGE_SIZE - sizeof(long) / 2) * BITS_PER_BYTE,
			sizeof(long) * BITS_PER_BYTE);
		extent_buffer_bitmap_set(eb, 0, 0, len * BITS_PER_BYTE);
		extent_buffer_bitmap_clear(eb, PAGE_SIZE - sizeof(long) / 2, 0,
					sizeof(long) * BITS_PER_BYTE);
		ret = check_eb_bitmap(bitmap, eb, len);
		if (ret) {
			test_err("clearing straddling pages failed");
			return ret;
		}
	}

	/*
	 * Generate a wonky pseudo-random bit pattern for the sake of not using
	 * something repetitive that could miss some hypothetical off-by-n bug.
	 */
	x = 0;
	bitmap_clear(bitmap, 0, len * BITS_PER_BYTE);
	extent_buffer_bitmap_clear(eb, 0, 0, len * BITS_PER_BYTE);
	for (i = 0; i < len * BITS_PER_BYTE / 32; i++) {
		x = (0x19660dULL * (u64)x + 0x3c6ef35fULL) & 0xffffffffU;
		for (j = 0; j < 32; j++) {
			if (x & (1U << j)) {
				bitmap_set(bitmap, i * 32 + j, 1);
				extent_buffer_bitmap_set(eb, 0, i * 32 + j, 1);
			}
		}
	}

	ret = check_eb_bitmap(bitmap, eb, len);
	if (ret) {
		test_err("random bit pattern failed");
		return ret;
	}

	return 0;
}

static int test_eb_bitmaps(u32 sectorsize, u32 nodesize)
{
	struct btrfs_fs_info *fs_info;
	unsigned long len;
	unsigned long *bitmap = NULL;
	struct extent_buffer *eb = NULL;
	int ret;

	test_msg("running extent buffer bitmap tests");

	/*
	 * In ppc64, sectorsize can be 64K, thus 4 * 64K will be larger than
	 * BTRFS_MAX_METADATA_BLOCKSIZE.
	 */
	len = (sectorsize < BTRFS_MAX_METADATA_BLOCKSIZE)
		? sectorsize * 4 : sectorsize;

	fs_info = btrfs_alloc_dummy_fs_info(len, len);
	if (!fs_info) {
		test_std_err(TEST_ALLOC_FS_INFO);
		return -ENOMEM;
	}

	bitmap = kmalloc(len, GFP_KERNEL);
	if (!bitmap) {
		test_err("couldn't allocate test bitmap");
		ret = -ENOMEM;
		goto out;
	}

	eb = __alloc_dummy_extent_buffer(fs_info, 0, len);
	if (!eb) {
		test_std_err(TEST_ALLOC_ROOT);
		ret = -ENOMEM;
		goto out;
	}

	ret = __test_eb_bitmaps(bitmap, eb, len);
	if (ret)
		goto out;

	/* Do it over again with an extent buffer which isn't page-aligned. */
	free_extent_buffer(eb);
	eb = __alloc_dummy_extent_buffer(fs_info, nodesize / 2, len);
	if (!eb) {
		test_std_err(TEST_ALLOC_ROOT);
		ret = -ENOMEM;
		goto out;
	}

	ret = __test_eb_bitmaps(bitmap, eb, len);
out:
	free_extent_buffer(eb);
	kfree(bitmap);
	btrfs_free_dummy_fs_info(fs_info);
	return ret;
}

int btrfs_test_extent_io(u32 sectorsize, u32 nodesize)
{
	int ret;

	test_msg("running extent I/O tests");

	ret = test_find_delalloc(sectorsize);
	if (ret)
		goto out;

	ret = test_eb_bitmaps(sectorsize, nodesize);
out:
	return ret;
}<|MERGE_RESOLUTION|>--- conflicted
+++ resolved
@@ -77,15 +77,11 @@
 		return -ENOMEM;
 	}
 
-<<<<<<< HEAD
-	extent_io_tree_init(&tmp, NULL);
-=======
 	/*
 	 * Passing NULL as we don't have fs_info but tracepoints are not used
 	 * at this point
 	 */
 	extent_io_tree_init(NULL, &tmp, IO_TREE_SELFTEST, NULL);
->>>>>>> 0ecfebd2
 
 	/*
 	 * First go through and create and mark all of our pages dirty, we pin
