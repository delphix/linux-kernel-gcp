--- conflicted
+++ resolved
@@ -67,11 +67,7 @@
 	 */
 	mapcount = PageSlab(page) ? 0 : page_mapcount(page);
 
-<<<<<<< HEAD
-	pr_warn("page:%px count:%d mapcount:%d mapping:%px index:%#lx",
-=======
 	pr_warn("page:%px refcount:%d mapcount:%d mapping:%px index:%#lx",
->>>>>>> 0ecfebd2
 		  page, page_ref_count(page), mapcount,
 		  page->mapping, page_to_pgoff(page));
 	if (PageCompound(page))
