/* SPDX-License-Identifier: GPL-2.0 */
#ifndef _LINUX_HIGHMEM_H
#define _LINUX_HIGHMEM_H

#include <linux/fs.h>
#include <linux/kernel.h>
#include <linux/bug.h>
#include <linux/cacheflush.h>
#include <linux/mm.h>
#include <linux/uaccess.h>
#include <linux/hardirq.h>

#include "highmem-internal.h"

/**
 * kmap - Map a page for long term usage
 * @page:	Pointer to the page to be mapped
 *
 * Returns: The virtual address of the mapping
 *
 * Can only be invoked from preemptible task context because on 32bit
 * systems with CONFIG_HIGHMEM enabled this function might sleep.
 *
 * For systems with CONFIG_HIGHMEM=n and for pages in the low memory area
 * this returns the virtual address of the direct kernel mapping.
 *
 * The returned virtual address is globally visible and valid up to the
 * point where it is unmapped via kunmap(). The pointer can be handed to
 * other contexts.
 *
 * For highmem pages on 32bit systems this can be slow as the mapping space
 * is limited and protected by a global lock. In case that there is no
 * mapping slot available the function blocks until a slot is released via
 * kunmap().
 */
static inline void *kmap(struct page *page);

/**
 * kunmap - Unmap the virtual address mapped by kmap()
 * @addr:	Virtual address to be unmapped
 *
 * Counterpart to kmap(). A NOOP for CONFIG_HIGHMEM=n and for mappings of
 * pages in the low memory area.
 */
static inline void kunmap(struct page *page);

/**
 * kmap_to_page - Get the page for a kmap'ed address
 * @addr:	The address to look up
 *
 * Returns: The page which is mapped to @addr.
 */
static inline struct page *kmap_to_page(void *addr);

/**
 * kmap_flush_unused - Flush all unused kmap mappings in order to
 *		       remove stray mappings
 */
static inline void kmap_flush_unused(void);

/**
 * kmap_local_page - Map a page for temporary usage
 * @page:	Pointer to the page to be mapped
 *
 * Returns: The virtual address of the mapping
 *
 * Can be invoked from any context.
 *
 * Requires careful handling when nesting multiple mappings because the map
 * management is stack based. The unmap has to be in the reverse order of
 * the map operation:
 *
 * addr1 = kmap_local_page(page1);
 * addr2 = kmap_local_page(page2);
 * ...
 * kunmap_local(addr2);
 * kunmap_local(addr1);
 *
 * Unmapping addr1 before addr2 is invalid and causes malfunction.
 *
 * Contrary to kmap() mappings the mapping is only valid in the context of
 * the caller and cannot be handed to other contexts.
 *
 * On CONFIG_HIGHMEM=n kernels and for low memory pages this returns the
 * virtual address of the direct mapping. Only real highmem pages are
 * temporarily mapped.
 *
 * While it is significantly faster than kmap() for the higmem case it
 * comes with restrictions about the pointer validity. Only use when really
 * necessary.
 *
 * On HIGHMEM enabled systems mapping a highmem page has the side effect of
 * disabling migration in order to keep the virtual address stable across
 * preemption. No caller of kmap_local_page() can rely on this side effect.
 */
static inline void *kmap_local_page(struct page *page);

/**
 * kmap_local_folio - Map a page in this folio for temporary usage
 * @folio: The folio containing the page.
 * @offset: The byte offset within the folio which identifies the page.
 *
 * Requires careful handling when nesting multiple mappings because the map
 * management is stack based. The unmap has to be in the reverse order of
 * the map operation::
 *
 *   addr1 = kmap_local_folio(folio1, offset1);
 *   addr2 = kmap_local_folio(folio2, offset2);
 *   ...
 *   kunmap_local(addr2);
 *   kunmap_local(addr1);
 *
 * Unmapping addr1 before addr2 is invalid and causes malfunction.
 *
 * Contrary to kmap() mappings the mapping is only valid in the context of
 * the caller and cannot be handed to other contexts.
 *
 * On CONFIG_HIGHMEM=n kernels and for low memory pages this returns the
 * virtual address of the direct mapping. Only real highmem pages are
 * temporarily mapped.
 *
 * While it is significantly faster than kmap() for the higmem case it
 * comes with restrictions about the pointer validity. Only use when really
 * necessary.
 *
 * On HIGHMEM enabled systems mapping a highmem page has the side effect of
 * disabling migration in order to keep the virtual address stable across
 * preemption. No caller of kmap_local_folio() can rely on this side effect.
 *
 * Context: Can be invoked from any context.
 * Return: The virtual address of @offset.
 */
static inline void *kmap_local_folio(struct folio *folio, size_t offset);

/**
 * kmap_atomic - Atomically map a page for temporary usage - Deprecated!
 * @page:	Pointer to the page to be mapped
 *
 * Returns: The virtual address of the mapping
 *
 * Effectively a wrapper around kmap_local_page() which disables pagefaults
 * and preemption.
 *
 * Do not use in new code. Use kmap_local_page() instead.
 */
static inline void *kmap_atomic(struct page *page);

/**
 * kunmap_atomic - Unmap the virtual address mapped by kmap_atomic()
 * @addr:	Virtual address to be unmapped
 *
 * Counterpart to kmap_atomic().
 *
 * Effectively a wrapper around kunmap_local() which additionally undoes
 * the side effects of kmap_atomic(), i.e. reenabling pagefaults and
 * preemption.
 */

/* Highmem related interfaces for management code */
static inline unsigned int nr_free_highpages(void);
static inline unsigned long totalhigh_pages(void);

#ifndef ARCH_HAS_FLUSH_ANON_PAGE
static inline void flush_anon_page(struct vm_area_struct *vma, struct page *page, unsigned long vmaddr)
{
}
#endif

#ifndef ARCH_IMPLEMENTS_FLUSH_KERNEL_VMAP_RANGE
static inline void flush_kernel_vmap_range(void *vaddr, int size)
{
}
static inline void invalidate_kernel_vmap_range(void *vaddr, int size)
{
}
#endif

/* when CONFIG_HIGHMEM is not set these will be plain clear/copy_page */
#ifndef clear_user_highpage
static inline void clear_user_highpage(struct page *page, unsigned long vaddr)
{
	void *addr = kmap_local_page(page);
	clear_user_page(addr, vaddr, page);
	kunmap_local(addr);
}
#endif

#ifndef __HAVE_ARCH_ALLOC_ZEROED_USER_HIGHPAGE_MOVABLE
/**
 * alloc_zeroed_user_highpage_movable - Allocate a zeroed HIGHMEM page for a VMA that the caller knows can move
 * @vma: The VMA the page is to be allocated for
 * @vaddr: The virtual address the page will be inserted into
 *
 * This function will allocate a page for a VMA that the caller knows will
 * be able to migrate in the future using move_pages() or reclaimed
 *
 * An architecture may override this function by defining
 * __HAVE_ARCH_ALLOC_ZEROED_USER_HIGHPAGE_MOVABLE and providing their own
 * implementation.
 */
static inline struct page *
alloc_zeroed_user_highpage_movable(struct vm_area_struct *vma,
				   unsigned long vaddr)
{
	struct page *page = alloc_page_vma(GFP_HIGHUSER_MOVABLE, vma, vaddr);

	if (page)
		clear_user_highpage(page, vaddr);

	return page;
}
#endif

static inline void clear_highpage(struct page *page)
<<<<<<< HEAD
=======
{
	void *kaddr = kmap_local_page(page);
	clear_page(kaddr);
	kunmap_local(kaddr);
}

#ifndef __HAVE_ARCH_TAG_CLEAR_HIGHPAGE

static inline void tag_clear_highpage(struct page *page)
>>>>>>> df0cc57e
{
}

<<<<<<< HEAD
#ifndef __HAVE_ARCH_TAG_CLEAR_HIGHPAGE

static inline void tag_clear_highpage(struct page *page)
{
}

=======
>>>>>>> df0cc57e
#endif

/*
 * If we pass in a base or tail page, we can zero up to PAGE_SIZE.
 * If we pass in a head page, we can zero up to the size of the compound page.
 */
#ifdef CONFIG_HIGHMEM
void zero_user_segments(struct page *page, unsigned start1, unsigned end1,
		unsigned start2, unsigned end2);
#else
static inline void zero_user_segments(struct page *page,
		unsigned start1, unsigned end1,
		unsigned start2, unsigned end2)
{
	void *kaddr = kmap_local_page(page);
	unsigned int i;

	BUG_ON(end1 > page_size(page) || end2 > page_size(page));

	if (end1 > start1)
		memset(kaddr + start1, 0, end1 - start1);

	if (end2 > start2)
		memset(kaddr + start2, 0, end2 - start2);

	kunmap_local(kaddr);
	for (i = 0; i < compound_nr(page); i++)
		flush_dcache_page(page + i);
}
#endif

static inline void zero_user_segment(struct page *page,
	unsigned start, unsigned end)
{
	zero_user_segments(page, start, end, 0, 0);
}

static inline void zero_user(struct page *page,
	unsigned start, unsigned size)
{
	zero_user_segments(page, start, start + size, 0, 0);
}

#ifndef __HAVE_ARCH_COPY_USER_HIGHPAGE

static inline void copy_user_highpage(struct page *to, struct page *from,
	unsigned long vaddr, struct vm_area_struct *vma)
{
	char *vfrom, *vto;

	vfrom = kmap_local_page(from);
	vto = kmap_local_page(to);
	copy_user_page(vto, vfrom, vaddr, to);
	kunmap_local(vto);
	kunmap_local(vfrom);
}

#endif

#ifndef __HAVE_ARCH_COPY_HIGHPAGE

static inline void copy_highpage(struct page *to, struct page *from)
{
	char *vfrom, *vto;

	vfrom = kmap_local_page(from);
	vto = kmap_local_page(to);
	copy_page(vto, vfrom);
	kunmap_local(vto);
	kunmap_local(vfrom);
}

#endif

static inline void memcpy_page(struct page *dst_page, size_t dst_off,
			       struct page *src_page, size_t src_off,
			       size_t len)
{
	char *dst = kmap_local_page(dst_page);
	char *src = kmap_local_page(src_page);

	VM_BUG_ON(dst_off + len > PAGE_SIZE || src_off + len > PAGE_SIZE);
	memcpy(dst + dst_off, src + src_off, len);
	kunmap_local(src);
	kunmap_local(dst);
}

static inline void memmove_page(struct page *dst_page, size_t dst_off,
			       struct page *src_page, size_t src_off,
			       size_t len)
{
	char *dst = kmap_local_page(dst_page);
	char *src = kmap_local_page(src_page);

	VM_BUG_ON(dst_off + len > PAGE_SIZE || src_off + len > PAGE_SIZE);
	memmove(dst + dst_off, src + src_off, len);
	kunmap_local(src);
	kunmap_local(dst);
}

static inline void memset_page(struct page *page, size_t offset, int val,
			       size_t len)
{
	char *addr = kmap_local_page(page);

	VM_BUG_ON(offset + len > PAGE_SIZE);
	memset(addr + offset, val, len);
	kunmap_local(addr);
}

static inline void memcpy_from_page(char *to, struct page *page,
				    size_t offset, size_t len)
{
	char *from = kmap_local_page(page);

	VM_BUG_ON(offset + len > PAGE_SIZE);
	memcpy(to, from + offset, len);
	kunmap_local(from);
}

static inline void memcpy_to_page(struct page *page, size_t offset,
				  const char *from, size_t len)
{
	char *to = kmap_local_page(page);

	VM_BUG_ON(offset + len > PAGE_SIZE);
	memcpy(to + offset, from, len);
	flush_dcache_page(page);
	kunmap_local(to);
}

static inline void memzero_page(struct page *page, size_t offset, size_t len)
{
	char *addr = kmap_local_page(page);
	memset(addr + offset, 0, len);
	flush_dcache_page(page);
	kunmap_local(addr);
<<<<<<< HEAD
=======
}

/**
 * folio_zero_segments() - Zero two byte ranges in a folio.
 * @folio: The folio to write to.
 * @start1: The first byte to zero.
 * @xend1: One more than the last byte in the first range.
 * @start2: The first byte to zero in the second range.
 * @xend2: One more than the last byte in the second range.
 */
static inline void folio_zero_segments(struct folio *folio,
		size_t start1, size_t xend1, size_t start2, size_t xend2)
{
	zero_user_segments(&folio->page, start1, xend1, start2, xend2);
}

/**
 * folio_zero_segment() - Zero a byte range in a folio.
 * @folio: The folio to write to.
 * @start: The first byte to zero.
 * @xend: One more than the last byte to zero.
 */
static inline void folio_zero_segment(struct folio *folio,
		size_t start, size_t xend)
{
	zero_user_segments(&folio->page, start, xend, 0, 0);
}

/**
 * folio_zero_range() - Zero a byte range in a folio.
 * @folio: The folio to write to.
 * @start: The first byte to zero.
 * @length: The number of bytes to zero.
 */
static inline void folio_zero_range(struct folio *folio,
		size_t start, size_t length)
{
	zero_user_segments(&folio->page, start, start + length, 0, 0);
>>>>>>> df0cc57e
}

#endif /* _LINUX_HIGHMEM_H */<|MERGE_RESOLUTION|>--- conflicted
+++ resolved
@@ -212,8 +212,6 @@
 #endif
 
 static inline void clear_highpage(struct page *page)
-<<<<<<< HEAD
-=======
 {
 	void *kaddr = kmap_local_page(page);
 	clear_page(kaddr);
@@ -223,19 +221,9 @@
 #ifndef __HAVE_ARCH_TAG_CLEAR_HIGHPAGE
 
 static inline void tag_clear_highpage(struct page *page)
->>>>>>> df0cc57e
-{
-}
-
-<<<<<<< HEAD
-#ifndef __HAVE_ARCH_TAG_CLEAR_HIGHPAGE
-
-static inline void tag_clear_highpage(struct page *page)
-{
-}
-
-=======
->>>>>>> df0cc57e
+{
+}
+
 #endif
 
 /*
@@ -373,8 +361,6 @@
 	memset(addr + offset, 0, len);
 	flush_dcache_page(page);
 	kunmap_local(addr);
-<<<<<<< HEAD
-=======
 }
 
 /**
@@ -413,7 +399,6 @@
 		size_t start, size_t length)
 {
 	zero_user_segments(&folio->page, start, start + length, 0, 0);
->>>>>>> df0cc57e
 }
 
 #endif /* _LINUX_HIGHMEM_H */