// SPDX-License-Identifier: GPL-2.0+
/*
 * net/dsa/tag_edsa.c - Ethertype DSA tagging
 * Copyright (c) 2008-2009 Marvell Semiconductor
 */

#include <linux/etherdevice.h>
#include <linux/list.h>
#include <linux/slab.h>

#include "dsa_priv.h"

#define DSA_HLEN	4
#define EDSA_HLEN	8

static struct sk_buff *edsa_xmit(struct sk_buff *skb, struct net_device *dev)
{
	struct dsa_port *dp = dsa_slave_to_port(dev);
	u8 *edsa_header;

	/*
	 * Convert the outermost 802.1q tag to a DSA tag and prepend
	 * a DSA ethertype field is the packet is tagged, or insert
	 * a DSA ethertype plus DSA tag between the addresses and the
	 * current ethertype field if the packet is untagged.
	 */
	if (skb->protocol == htons(ETH_P_8021Q)) {
		if (skb_cow_head(skb, DSA_HLEN) < 0)
			return NULL;
		skb_push(skb, DSA_HLEN);

		memmove(skb->data, skb->data + DSA_HLEN, 2 * ETH_ALEN);

		/*
		 * Construct tagged FROM_CPU DSA tag from 802.1q tag.
		 */
		edsa_header = skb->data + 2 * ETH_ALEN;
		edsa_header[0] = (ETH_P_EDSA >> 8) & 0xff;
		edsa_header[1] = ETH_P_EDSA & 0xff;
		edsa_header[2] = 0x00;
		edsa_header[3] = 0x00;
		edsa_header[4] = 0x60 | dp->ds->index;
		edsa_header[5] = dp->index << 3;

		/*
		 * Move CFI field from byte 6 to byte 5.
		 */
		if (edsa_header[6] & 0x10) {
			edsa_header[5] |= 0x01;
			edsa_header[6] &= ~0x10;
		}
	} else {
		if (skb_cow_head(skb, EDSA_HLEN) < 0)
			return NULL;
		skb_push(skb, EDSA_HLEN);

		memmove(skb->data, skb->data + EDSA_HLEN, 2 * ETH_ALEN);

		/*
		 * Construct untagged FROM_CPU DSA tag.
		 */
		edsa_header = skb->data + 2 * ETH_ALEN;
		edsa_header[0] = (ETH_P_EDSA >> 8) & 0xff;
		edsa_header[1] = ETH_P_EDSA & 0xff;
		edsa_header[2] = 0x00;
		edsa_header[3] = 0x00;
		edsa_header[4] = 0x40 | dp->ds->index;
		edsa_header[5] = dp->index << 3;
		edsa_header[6] = 0x00;
		edsa_header[7] = 0x00;
	}

	return skb;
}

static struct sk_buff *edsa_rcv(struct sk_buff *skb, struct net_device *dev,
				struct packet_type *pt)
{
	u8 *edsa_header;
	int source_device;
	int source_port;

	if (unlikely(!pskb_may_pull(skb, EDSA_HLEN)))
		return NULL;

	/*
	 * Skip the two null bytes after the ethertype.
	 */
	edsa_header = skb->data + 2;

	/*
	 * Check that frame type is either TO_CPU or FORWARD.
	 */
	if ((edsa_header[0] & 0xc0) != 0x00 && (edsa_header[0] & 0xc0) != 0xc0)
		return NULL;

	/*
	 * Determine source device and port.
	 */
	source_device = edsa_header[0] & 0x1f;
	source_port = (edsa_header[1] >> 3) & 0x1f;

	skb->dev = dsa_master_find_slave(dev, source_device, source_port);
	if (!skb->dev)
		return NULL;

	/*
	 * If the 'tagged' bit is set, convert the DSA tag to a 802.1q
	 * tag and delete the ethertype part.  If the 'tagged' bit is
	 * clear, delete the ethertype and the DSA tag parts.
	 */
	if (edsa_header[0] & 0x20) {
		u8 new_header[4];

		/*
		 * Insert 802.1q ethertype and copy the VLAN-related
		 * fields, but clear the bit that will hold CFI (since
		 * DSA uses that bit location for another purpose).
		 */
		new_header[0] = (ETH_P_8021Q >> 8) & 0xff;
		new_header[1] = ETH_P_8021Q & 0xff;
		new_header[2] = edsa_header[2] & ~0x10;
		new_header[3] = edsa_header[3];

		/*
		 * Move CFI bit from its place in the DSA header to
		 * its 802.1q-designated place.
		 */
		if (edsa_header[1] & 0x01)
			new_header[2] |= 0x10;

		skb_pull_rcsum(skb, DSA_HLEN);

		/*
		 * Update packet checksum if skb is CHECKSUM_COMPLETE.
		 */
		if (skb->ip_summed == CHECKSUM_COMPLETE) {
			__wsum c = skb->csum;
			c = csum_add(c, csum_partial(new_header + 2, 2, 0));
			c = csum_sub(c, csum_partial(edsa_header + 2, 2, 0));
			skb->csum = c;
		}

		memcpy(edsa_header, new_header, DSA_HLEN);

		memmove(skb->data - ETH_HLEN,
			skb->data - ETH_HLEN - DSA_HLEN,
			2 * ETH_ALEN);
	} else {
		/*
		 * Remove DSA tag and update checksum.
		 */
		skb_pull_rcsum(skb, EDSA_HLEN);
		memmove(skb->data - ETH_HLEN,
			skb->data - ETH_HLEN - EDSA_HLEN,
			2 * ETH_ALEN);
	}

	skb->offload_fwd_mark = 1;

	return skb;
}

static int edsa_tag_flow_dissect(const struct sk_buff *skb, __be16 *proto,
				 int *offset)
{
	*offset = 8;
	*proto = ((__be16 *)skb->data)[3];
	return 0;
}

<<<<<<< HEAD
const struct dsa_device_ops edsa_netdev_ops = {
=======
static const struct dsa_device_ops edsa_netdev_ops = {
	.name	= "edsa",
	.proto	= DSA_TAG_PROTO_EDSA,
>>>>>>> 0ecfebd2
	.xmit	= edsa_xmit,
	.rcv	= edsa_rcv,
	.flow_dissect   = edsa_tag_flow_dissect,
	.overhead = EDSA_HLEN,
<<<<<<< HEAD
};
=======
};

MODULE_LICENSE("GPL");
MODULE_ALIAS_DSA_TAG_DRIVER(DSA_TAG_PROTO_EDSA);

module_dsa_tag_driver(edsa_netdev_ops);
>>>>>>> 0ecfebd2
<|MERGE_RESOLUTION|>--- conflicted
+++ resolved
@@ -169,24 +169,16 @@
 	return 0;
 }
 
-<<<<<<< HEAD
-const struct dsa_device_ops edsa_netdev_ops = {
-=======
 static const struct dsa_device_ops edsa_netdev_ops = {
 	.name	= "edsa",
 	.proto	= DSA_TAG_PROTO_EDSA,
->>>>>>> 0ecfebd2
 	.xmit	= edsa_xmit,
 	.rcv	= edsa_rcv,
 	.flow_dissect   = edsa_tag_flow_dissect,
 	.overhead = EDSA_HLEN,
-<<<<<<< HEAD
-};
-=======
 };
 
 MODULE_LICENSE("GPL");
 MODULE_ALIAS_DSA_TAG_DRIVER(DSA_TAG_PROTO_EDSA);
 
-module_dsa_tag_driver(edsa_netdev_ops);
->>>>>>> 0ecfebd2
+module_dsa_tag_driver(edsa_netdev_ops);