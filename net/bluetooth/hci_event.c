--- conflicted
+++ resolved
@@ -3040,9 +3040,6 @@
 	hci_dev_unlock(hdev);
 }
 
-<<<<<<< HEAD
-static u8 hci_get_auth_req(struct hci_conn *conn)
-=======
 static void hci_key_refresh_complete_evt(struct hci_dev *hdev,
 					 struct sk_buff *skb)
 {
@@ -3087,8 +3084,7 @@
 	hci_dev_unlock(hdev);
 }
 
-static inline u8 hci_get_auth_req(struct hci_conn *conn)
->>>>>>> bcb7ad7b
+static u8 hci_get_auth_req(struct hci_conn *conn)
 {
 	/* If remote requests dedicated bonding follow that lead */
 	if (conn->remote_auth == 0x02 || conn->remote_auth == 0x03) {
