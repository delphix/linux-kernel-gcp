--- conflicted
+++ resolved
@@ -25,10 +25,6 @@
 
 #include "dev.h"
 
-<<<<<<< HEAD
-=======
-static int three = 3;
->>>>>>> 608b638e
 static int int_3600 = 3600;
 static int min_sndbuf = SOCK_MIN_SNDBUF;
 static int min_rcvbuf = SOCK_MIN_RCVBUF;
