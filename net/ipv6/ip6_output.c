--- conflicted
+++ resolved
@@ -174,11 +174,7 @@
 			    !(IP6CB(skb)->flags & IP6SKB_REROUTED));
 }
 
-<<<<<<< HEAD
-static bool ip6_autoflowlabel(struct net *net, const struct ipv6_pinfo *np)
-=======
 bool ip6_autoflowlabel(struct net *net, const struct ipv6_pinfo *np)
->>>>>>> 03a0dded
 {
 	if (!np->autoflowlabel_set)
 		return ip6_default_np_autolabel(net);
@@ -1222,11 +1218,7 @@
 		      READ_ONCE(rt->dst.dev->mtu) : dst_mtu(&rt->dst);
 	else
 		mtu = np->pmtudisc >= IPV6_PMTUDISC_PROBE ?
-<<<<<<< HEAD
-		      READ_ONCE(rt->dst.dev->mtu) : dst_mtu(rt->dst.path);
-=======
 			READ_ONCE(rt->dst.dev->mtu) : dst_mtu(xfrm_dst_path(&rt->dst));
->>>>>>> 03a0dded
 	if (np->frag_size < mtu) {
 		if (np->frag_size)
 			mtu = np->frag_size;
