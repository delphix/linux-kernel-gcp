/*
 * Copyright (c) 2006 - 2008 NetEffect, Inc. All rights reserved.
 * Copyright (c) 2005 Open Grid Computing, Inc. All rights reserved.
 *
 * This software is available to you under a choice of one of two
 * licenses.  You may choose to be licensed under the terms of the GNU
 * General Public License (GPL) Version 2, available from the file
 * COPYING in the main directory of this source tree, or the
 * OpenIB.org BSD license below:
 *
 *     Redistribution and use in source and binary forms, with or
 *     without modification, are permitted provided that the following
 *     conditions are met:
 *
 *      - Redistributions of source code must retain the above
 *        copyright notice, this list of conditions and the following
 *        disclaimer.
 *
 *      - Redistributions in binary form must reproduce the above
 *        copyright notice, this list of conditions and the following
 *        disclaimer in the documentation and/or other materials
 *        provided with the distribution.
 *
 * THE SOFTWARE IS PROVIDED "AS IS", WITHOUT WARRANTY OF ANY KIND,
 * EXPRESS OR IMPLIED, INCLUDING BUT NOT LIMITED TO THE WARRANTIES OF
 * MERCHANTABILITY, FITNESS FOR A PARTICULAR PURPOSE AND
 * NONINFRINGEMENT. IN NO EVENT SHALL THE AUTHORS OR COPYRIGHT HOLDERS
 * BE LIABLE FOR ANY CLAIM, DAMAGES OR OTHER LIABILITY, WHETHER IN AN
 * ACTION OF CONTRACT, TORT OR OTHERWISE, ARISING FROM, OUT OF OR IN
 * CONNECTION WITH THE SOFTWARE OR THE USE OR OTHER DEALINGS IN THE
 * SOFTWARE.
 */

#include <linux/module.h>
#include <linux/moduleparam.h>
#include <linux/netdevice.h>
#include <linux/etherdevice.h>
#include <linux/ethtool.h>
#include <linux/mii.h>
#include <linux/if_vlan.h>
#include <linux/crc32.h>
#include <linux/in.h>
#include <linux/fs.h>
#include <linux/init.h>
#include <linux/if_arp.h>
#include <linux/highmem.h>
#include <asm/io.h>
#include <asm/irq.h>
#include <asm/byteorder.h>
#include <rdma/ib_smi.h>
#include <rdma/ib_verbs.h>
#include <rdma/ib_pack.h>
#include <rdma/iw_cm.h>

#include "nes.h"

#include <net/netevent.h>
#include <net/neighbour.h>
#include <linux/route.h>
#include <net/ip_fib.h>

MODULE_AUTHOR("NetEffect");
MODULE_DESCRIPTION("NetEffect RNIC Low-level iWARP Driver");
MODULE_LICENSE("Dual BSD/GPL");
MODULE_VERSION(DRV_VERSION);

int max_mtu = 9000;
int interrupt_mod_interval = 0;


/* Interoperability */
int mpa_version = 1;
module_param(mpa_version, int, 0644);
MODULE_PARM_DESC(mpa_version, "MPA version to be used int MPA Req/Resp (0 or 1)");

/* Interoperability */
int disable_mpa_crc = 0;
module_param(disable_mpa_crc, int, 0644);
MODULE_PARM_DESC(disable_mpa_crc, "Disable checking of MPA CRC");

unsigned int send_first = 0;
module_param(send_first, int, 0644);
MODULE_PARM_DESC(send_first, "Send RDMA Message First on Active Connection");


unsigned int nes_drv_opt = 0;
module_param(nes_drv_opt, int, 0644);
MODULE_PARM_DESC(nes_drv_opt, "Driver option parameters");

unsigned int nes_debug_level = 0;
module_param_named(debug_level, nes_debug_level, uint, 0644);
MODULE_PARM_DESC(debug_level, "Enable debug output level");

unsigned int wqm_quanta = 0x10000;
module_param(wqm_quanta, int, 0644);
MODULE_PARM_DESC(wqm_quanta, "WQM quanta");

<<<<<<< HEAD
=======
static unsigned int limit_maxrdreqsz;
module_param(limit_maxrdreqsz, bool, 0644);
MODULE_PARM_DESC(limit_maxrdreqsz, "Limit max read request size to 256 Bytes");

>>>>>>> c07f62e5
LIST_HEAD(nes_adapter_list);
static LIST_HEAD(nes_dev_list);

atomic_t qps_destroyed;

static unsigned int ee_flsh_adapter;
static unsigned int sysfs_nonidx_addr;
static unsigned int sysfs_idx_addr;

static struct pci_device_id nes_pci_table[] = {
	{PCI_VENDOR_ID_NETEFFECT, PCI_DEVICE_ID_NETEFFECT_NE020, PCI_ANY_ID, PCI_ANY_ID},
	{0}
};

MODULE_DEVICE_TABLE(pci, nes_pci_table);

static int nes_inetaddr_event(struct notifier_block *, unsigned long, void *);
static int nes_net_event(struct notifier_block *, unsigned long, void *);
static int nes_notifiers_registered;


static struct notifier_block nes_inetaddr_notifier = {
	.notifier_call = nes_inetaddr_event
};

static struct notifier_block nes_net_notifier = {
	.notifier_call = nes_net_event
};




/**
 * nes_inetaddr_event
 */
static int nes_inetaddr_event(struct notifier_block *notifier,
		unsigned long event, void *ptr)
{
	struct in_ifaddr *ifa = ptr;
	struct net_device *event_netdev = ifa->ifa_dev->dev;
	struct nes_device *nesdev;
	struct net_device *netdev;
	struct nes_vnic *nesvnic;
	unsigned int addr;
	unsigned int mask;

	addr = ntohl(ifa->ifa_address);
	mask = ntohl(ifa->ifa_mask);
	nes_debug(NES_DBG_NETDEV, "nes_inetaddr_event: ip address " NIPQUAD_FMT
		  ", netmask " NIPQUAD_FMT ".\n",
		  HIPQUAD(addr), HIPQUAD(mask));
	list_for_each_entry(nesdev, &nes_dev_list, list) {
		nes_debug(NES_DBG_NETDEV, "Nesdev list entry = 0x%p. (%s)\n",
				nesdev, nesdev->netdev[0]->name);
		netdev = nesdev->netdev[0];
		nesvnic = netdev_priv(netdev);
		if (netdev == event_netdev) {
			if (nesvnic->rdma_enabled == 0) {
				nes_debug(NES_DBG_NETDEV, "Returning without processing event for %s since"
						" RDMA is not enabled.\n",
						netdev->name);
				return NOTIFY_OK;
			}
			/* we have ifa->ifa_address/mask here if we need it */
			switch (event) {
				case NETDEV_DOWN:
					nes_debug(NES_DBG_NETDEV, "event:DOWN\n");
					nes_write_indexed(nesdev,
							NES_IDX_DST_IP_ADDR+(0x10*PCI_FUNC(nesdev->pcidev->devfn)), 0);

					nes_manage_arp_cache(netdev, netdev->dev_addr,
							ntohl(nesvnic->local_ipaddr), NES_ARP_DELETE);
					nesvnic->local_ipaddr = 0;
					return NOTIFY_OK;
					break;
				case NETDEV_UP:
					nes_debug(NES_DBG_NETDEV, "event:UP\n");

					if (nesvnic->local_ipaddr != 0) {
						nes_debug(NES_DBG_NETDEV, "Interface already has local_ipaddr\n");
						return NOTIFY_OK;
					}
					/* Add the address to the IP table */
					nesvnic->local_ipaddr = ifa->ifa_address;

					nes_write_indexed(nesdev,
							NES_IDX_DST_IP_ADDR+(0x10*PCI_FUNC(nesdev->pcidev->devfn)),
							ntohl(ifa->ifa_address));
					nes_manage_arp_cache(netdev, netdev->dev_addr,
							ntohl(nesvnic->local_ipaddr), NES_ARP_ADD);
					return NOTIFY_OK;
					break;
				default:
					break;
			}
		}
	}

	return NOTIFY_DONE;
}


/**
 * nes_net_event
 */
static int nes_net_event(struct notifier_block *notifier,
		unsigned long event, void *ptr)
{
	struct neighbour *neigh = ptr;
	struct nes_device *nesdev;
	struct net_device *netdev;
	struct nes_vnic *nesvnic;

	switch (event) {
		case NETEVENT_NEIGH_UPDATE:
			list_for_each_entry(nesdev, &nes_dev_list, list) {
				/* nes_debug(NES_DBG_NETDEV, "Nesdev list entry = 0x%p.\n", nesdev); */
				netdev = nesdev->netdev[0];
				nesvnic = netdev_priv(netdev);
				if (netdev == neigh->dev) {
					if (nesvnic->rdma_enabled == 0) {
						nes_debug(NES_DBG_NETDEV, "Skipping device %s since no RDMA\n",
								netdev->name);
					} else {
						if (neigh->nud_state & NUD_VALID) {
							nes_manage_arp_cache(neigh->dev, neigh->ha,
									ntohl(*(__be32 *)neigh->primary_key), NES_ARP_ADD);
						} else {
							nes_manage_arp_cache(neigh->dev, neigh->ha,
									ntohl(*(__be32 *)neigh->primary_key), NES_ARP_DELETE);
						}
					}
					return NOTIFY_OK;
				}
			}
			break;
		default:
			nes_debug(NES_DBG_NETDEV, "NETEVENT_ %lu undefined\n", event);
			break;
	}

	return NOTIFY_DONE;
}


/**
 * nes_add_ref
 */
void nes_add_ref(struct ib_qp *ibqp)
{
	struct nes_qp *nesqp;

	nesqp = to_nesqp(ibqp);
	nes_debug(NES_DBG_QP, "Bumping refcount for QP%u.  Pre-inc value = %u\n",
			ibqp->qp_num, atomic_read(&nesqp->refcount));
	atomic_inc(&nesqp->refcount);
}

static void nes_cqp_rem_ref_callback(struct nes_device *nesdev, struct nes_cqp_request *cqp_request)
{
	unsigned long flags;
	struct nes_qp *nesqp = cqp_request->cqp_callback_pointer;
	struct nes_adapter *nesadapter = nesdev->nesadapter;
	u32 qp_id;

	atomic_inc(&qps_destroyed);

	/* Free the control structures */

	qp_id = nesqp->hwqp.qp_id;
	if (nesqp->pbl_vbase) {
		pci_free_consistent(nesdev->pcidev, nesqp->qp_mem_size,
				nesqp->hwqp.q2_vbase, nesqp->hwqp.q2_pbase);
		spin_lock_irqsave(&nesadapter->pbl_lock, flags);
		nesadapter->free_256pbl++;
		spin_unlock_irqrestore(&nesadapter->pbl_lock, flags);
		pci_free_consistent(nesdev->pcidev, 256, nesqp->pbl_vbase, nesqp->pbl_pbase);
		nesqp->pbl_vbase = NULL;

	} else {
		pci_free_consistent(nesdev->pcidev, nesqp->qp_mem_size,
				nesqp->hwqp.sq_vbase, nesqp->hwqp.sq_pbase);
	}
	nes_free_resource(nesadapter, nesadapter->allocated_qps, nesqp->hwqp.qp_id);

	nesadapter->qp_table[nesqp->hwqp.qp_id-NES_FIRST_QPN] = NULL;
	kfree(nesqp->allocated_buffer);

}

/**
 * nes_rem_ref
 */
void nes_rem_ref(struct ib_qp *ibqp)
{
	u64 u64temp;
	struct nes_qp *nesqp;
	struct nes_vnic *nesvnic = to_nesvnic(ibqp->device);
	struct nes_device *nesdev = nesvnic->nesdev;
	struct nes_hw_cqp_wqe *cqp_wqe;
	struct nes_cqp_request *cqp_request;
	u32 opcode;

	nesqp = to_nesqp(ibqp);

	if (atomic_read(&nesqp->refcount) == 0) {
		printk(KERN_INFO PFX "%s: Reference count already 0 for QP%d, last aeq = 0x%04X.\n",
				__func__, ibqp->qp_num, nesqp->last_aeq);
		BUG();
	}

	if (atomic_dec_and_test(&nesqp->refcount)) {
		/* Destroy the QP */
		cqp_request = nes_get_cqp_request(nesdev);
		if (cqp_request == NULL) {
			nes_debug(NES_DBG_QP, "Failed to get a cqp_request.\n");
			return;
		}
		cqp_request->waiting = 0;
		cqp_request->callback = 1;
		cqp_request->cqp_callback = nes_cqp_rem_ref_callback;
		cqp_request->cqp_callback_pointer = nesqp;
		cqp_wqe = &cqp_request->cqp_wqe;

		nes_fill_init_cqp_wqe(cqp_wqe, nesdev);
		opcode = NES_CQP_DESTROY_QP | NES_CQP_QP_TYPE_IWARP;

		if (nesqp->hte_added) {
			opcode  |= NES_CQP_QP_DEL_HTE;
			nesqp->hte_added = 0;
		}
		set_wqe_32bit_value(cqp_wqe->wqe_words, NES_CQP_WQE_OPCODE_IDX, opcode);
		set_wqe_32bit_value(cqp_wqe->wqe_words, NES_CQP_WQE_ID_IDX, nesqp->hwqp.qp_id);
		u64temp = (u64)nesqp->nesqp_context_pbase;
		set_wqe_64bit_value(cqp_wqe->wqe_words, NES_CQP_QP_WQE_CONTEXT_LOW_IDX, u64temp);
		nes_post_cqp_request(nesdev, cqp_request);
	}
}


/**
 * nes_get_qp
 */
struct ib_qp *nes_get_qp(struct ib_device *device, int qpn)
{
	struct nes_vnic *nesvnic = to_nesvnic(device);
	struct nes_device *nesdev = nesvnic->nesdev;
	struct nes_adapter *nesadapter = nesdev->nesadapter;

	if ((qpn < NES_FIRST_QPN) || (qpn >= (NES_FIRST_QPN + nesadapter->max_qp)))
		return NULL;

	return &nesadapter->qp_table[qpn - NES_FIRST_QPN]->ibqp;
}


/**
 * nes_print_macaddr
 */
static void nes_print_macaddr(struct net_device *netdev)
{
	DECLARE_MAC_BUF(mac);

	nes_debug(NES_DBG_INIT, "%s: %s, IRQ %u\n",
		  netdev->name, print_mac(mac, netdev->dev_addr), netdev->irq);
}

/**
 * nes_interrupt - handle interrupts
 */
static irqreturn_t nes_interrupt(int irq, void *dev_id)
{
	struct nes_device *nesdev = (struct nes_device *)dev_id;
	int handled = 0;
	u32 int_mask;
	u32 int_req;
	u32 int_stat;
	u32 intf_int_stat;
	u32 timer_stat;

	if (nesdev->msi_enabled) {
		/* No need to read the interrupt pending register if msi is enabled */
		handled = 1;
	} else {
		if (unlikely(nesdev->nesadapter->hw_rev == NE020_REV)) {
			/* Master interrupt enable provides synchronization for kicking off bottom half
			  when interrupt sharing is going on */
			int_mask = nes_read32(nesdev->regs + NES_INT_MASK);
			if (int_mask & 0x80000000) {
				/* Check interrupt status to see if this might be ours */
				int_stat = nes_read32(nesdev->regs + NES_INT_STAT);
				int_req = nesdev->int_req;
				if (int_stat&int_req) {
					/* if interesting CEQ or AEQ is pending, claim the interrupt */
					if ((int_stat&int_req) & (~(NES_INT_TIMER|NES_INT_INTF))) {
						handled = 1;
					} else {
						if (((int_stat & int_req) & NES_INT_TIMER) == NES_INT_TIMER) {
							/* Timer might be running but might be for another function */
							timer_stat = nes_read32(nesdev->regs + NES_TIMER_STAT);
							if ((timer_stat & nesdev->timer_int_req) != 0) {
								handled = 1;
							}
						}
						if ((((int_stat & int_req) & NES_INT_INTF) == NES_INT_INTF) &&
								(handled == 0)) {
							intf_int_stat = nes_read32(nesdev->regs+NES_INTF_INT_STAT);
							if ((intf_int_stat & nesdev->intf_int_req) != 0) {
								handled = 1;
							}
						}
					}
					if (handled) {
						nes_write32(nesdev->regs+NES_INT_MASK, int_mask & (~0x80000000));
						int_mask = nes_read32(nesdev->regs+NES_INT_MASK);
						/* Save off the status to save an additional read */
						nesdev->int_stat = int_stat;
						nesdev->napi_isr_ran = 1;
					}
				}
			}
		} else {
			handled = nes_read32(nesdev->regs+NES_INT_PENDING);
		}
	}

	if (handled) {

		if (nes_napi_isr(nesdev) == 0) {
			tasklet_schedule(&nesdev->dpc_tasklet);

		}
		return IRQ_HANDLED;
	} else {
		return IRQ_NONE;
	}
}


/**
 * nes_probe - Device initialization
 */
static int __devinit nes_probe(struct pci_dev *pcidev, const struct pci_device_id *ent)
{
	struct net_device *netdev = NULL;
	struct nes_device *nesdev = NULL;
	int ret = 0;
	struct nes_vnic *nesvnic = NULL;
	void __iomem *mmio_regs = NULL;
	u8 hw_rev;

	assert(pcidev != NULL);
	assert(ent != NULL);

	printk(KERN_INFO PFX "NetEffect RNIC driver v%s loading. (%s)\n",
			DRV_VERSION, pci_name(pcidev));

	ret = pci_enable_device(pcidev);
	if (ret) {
		printk(KERN_ERR PFX "Unable to enable PCI device. (%s)\n", pci_name(pcidev));
		goto bail0;
	}

	nes_debug(NES_DBG_INIT, "BAR0 (@0x%08lX) size = 0x%lX bytes\n",
			(long unsigned int)pci_resource_start(pcidev, BAR_0),
			(long unsigned int)pci_resource_len(pcidev, BAR_0));
	nes_debug(NES_DBG_INIT, "BAR1 (@0x%08lX) size = 0x%lX bytes\n",
			(long unsigned int)pci_resource_start(pcidev, BAR_1),
			(long unsigned int)pci_resource_len(pcidev, BAR_1));

	/* Make sure PCI base addr are MMIO */
	if (!(pci_resource_flags(pcidev, BAR_0) & IORESOURCE_MEM) ||
			!(pci_resource_flags(pcidev, BAR_1) & IORESOURCE_MEM)) {
		printk(KERN_ERR PFX "PCI regions not an MMIO resource\n");
		ret = -ENODEV;
		goto bail1;
	}

	/* Reserve PCI I/O and memory resources */
	ret = pci_request_regions(pcidev, DRV_NAME);
	if (ret) {
		printk(KERN_ERR PFX "Unable to request regions. (%s)\n", pci_name(pcidev));
		goto bail1;
	}

	if ((sizeof(dma_addr_t) > 4)) {
		ret = pci_set_dma_mask(pcidev, DMA_64BIT_MASK);
		if (ret < 0) {
			printk(KERN_ERR PFX "64b DMA mask configuration failed\n");
			goto bail2;
		}
		ret = pci_set_consistent_dma_mask(pcidev, DMA_64BIT_MASK);
		if (ret) {
			printk(KERN_ERR PFX "64b DMA consistent mask configuration failed\n");
			goto bail2;
		}
	} else {
		ret = pci_set_dma_mask(pcidev, DMA_32BIT_MASK);
		if (ret < 0) {
			printk(KERN_ERR PFX "32b DMA mask configuration failed\n");
			goto bail2;
		}
		ret = pci_set_consistent_dma_mask(pcidev, DMA_32BIT_MASK);
		if (ret) {
			printk(KERN_ERR PFX "32b DMA consistent mask configuration failed\n");
			goto bail2;
		}
	}

	pci_set_master(pcidev);

	/* Allocate hardware structure */
	nesdev = kzalloc(sizeof(struct nes_device), GFP_KERNEL);
	if (!nesdev) {
		printk(KERN_ERR PFX "%s: Unable to alloc hardware struct\n", pci_name(pcidev));
		ret = -ENOMEM;
		goto bail2;
	}

	nes_debug(NES_DBG_INIT, "Allocated nes device at %p\n", nesdev);
	nesdev->pcidev = pcidev;
	pci_set_drvdata(pcidev, nesdev);

	pci_read_config_byte(pcidev, 0x0008, &hw_rev);
	nes_debug(NES_DBG_INIT, "hw_rev=%u\n", hw_rev);

	spin_lock_init(&nesdev->indexed_regs_lock);

	/* Remap the PCI registers in adapter BAR0 to kernel VA space */
	mmio_regs = ioremap_nocache(pci_resource_start(pcidev, BAR_0), sizeof(mmio_regs));
	if (mmio_regs == NULL) {
		printk(KERN_ERR PFX "Unable to remap BAR0\n");
		ret = -EIO;
		goto bail3;
	}
	nesdev->regs = mmio_regs;
	nesdev->index_reg = 0x50 + (PCI_FUNC(pcidev->devfn)*8) + mmio_regs;

	/* Ensure interrupts are disabled */
	nes_write32(nesdev->regs+NES_INT_MASK, 0x7fffffff);

	if (nes_drv_opt & NES_DRV_OPT_ENABLE_MSI) {
		if (!pci_enable_msi(nesdev->pcidev)) {
			nesdev->msi_enabled = 1;
			nes_debug(NES_DBG_INIT, "MSI is enabled for device %s\n",
					pci_name(pcidev));
		} else {
			nes_debug(NES_DBG_INIT, "MSI is disabled by linux for device %s\n",
					pci_name(pcidev));
		}
	} else {
		nes_debug(NES_DBG_INIT, "MSI not requested due to driver options for device %s\n",
				pci_name(pcidev));
	}

	nesdev->csr_start = pci_resource_start(nesdev->pcidev, BAR_0);
	nesdev->doorbell_region = pci_resource_start(nesdev->pcidev, BAR_1);

	/* Init the adapter */
	nesdev->nesadapter = nes_init_adapter(nesdev, hw_rev);
	if (!nesdev->nesadapter) {
		printk(KERN_ERR PFX "Unable to initialize adapter.\n");
		ret = -ENOMEM;
		goto bail5;
	}
	nesdev->nesadapter->et_rx_coalesce_usecs_irq = interrupt_mod_interval;
	nesdev->nesadapter->wqm_quanta = wqm_quanta;

	/* nesdev->base_doorbell_index =
			nesdev->nesadapter->pd_config_base[PCI_FUNC(nesdev->pcidev->devfn)]; */
	nesdev->base_doorbell_index = 1;
	nesdev->doorbell_start = nesdev->nesadapter->doorbell_start;
	if (nesdev->nesadapter->phy_type[0] == NES_PHY_TYPE_PUMA_1G) {
		switch (PCI_FUNC(nesdev->pcidev->devfn) %
			nesdev->nesadapter->port_count) {
		case 1:
			nesdev->mac_index = 2;
			break;
		case 2:
			nesdev->mac_index = 1;
			break;
		case 3:
			nesdev->mac_index = 3;
			break;
		case 0:
		default:
			nesdev->mac_index = 0;
		}
	} else {
		nesdev->mac_index = PCI_FUNC(nesdev->pcidev->devfn) %
						nesdev->nesadapter->port_count;
	}
<<<<<<< HEAD
=======

	if ((limit_maxrdreqsz ||
	     ((nesdev->nesadapter->phy_type[0] == NES_PHY_TYPE_GLADIUS) &&
	      (hw_rev == NE020_REV1))) &&
	    (pcie_get_readrq(pcidev) > 256)) {
		if (pcie_set_readrq(pcidev, 256))
			printk(KERN_ERR PFX "Unable to set max read request"
				" to 256 bytes\n");
		else
			nes_debug(NES_DBG_INIT, "Max read request size set"
				" to 256 bytes\n");
	}
>>>>>>> c07f62e5

	tasklet_init(&nesdev->dpc_tasklet, nes_dpc, (unsigned long)nesdev);

	/* bring up the Control QP */
	if (nes_init_cqp(nesdev)) {
		ret = -ENODEV;
		goto bail6;
	}

	/* Arm the CCQ */
	nes_write32(nesdev->regs+NES_CQE_ALLOC, NES_CQE_ALLOC_NOTIFY_NEXT |
			PCI_FUNC(nesdev->pcidev->devfn));
	nes_read32(nesdev->regs+NES_CQE_ALLOC);

	/* Enable the interrupts */
	nesdev->int_req = (0x101 << PCI_FUNC(nesdev->pcidev->devfn)) |
			(1 << (PCI_FUNC(nesdev->pcidev->devfn)+16));
	if (PCI_FUNC(nesdev->pcidev->devfn) < 4) {
		nesdev->int_req |= (1 << (PCI_FUNC(nesdev->mac_index)+24));
	}

	/* TODO: This really should be the first driver to load, not function 0 */
	if (PCI_FUNC(nesdev->pcidev->devfn) == 0) {
		/* pick up PCI and critical errors if the first driver to load */
		nesdev->intf_int_req = NES_INTF_INT_PCIERR | NES_INTF_INT_CRITERR;
		nesdev->int_req |= NES_INT_INTF;
	} else {
		nesdev->intf_int_req = 0;
	}
	nesdev->intf_int_req |= (1 << (PCI_FUNC(nesdev->pcidev->devfn)+16));
	nes_write_indexed(nesdev, NES_IDX_DEBUG_ERROR_MASKS0, 0);
	nes_write_indexed(nesdev, NES_IDX_DEBUG_ERROR_MASKS1, 0);
	nes_write_indexed(nesdev, NES_IDX_DEBUG_ERROR_MASKS2, 0x00001265);
	nes_write_indexed(nesdev, NES_IDX_DEBUG_ERROR_MASKS4, 0x18021804);

	nes_write_indexed(nesdev, NES_IDX_DEBUG_ERROR_MASKS3, 0x17801790);

	/* deal with both periodic and one_shot */
	nesdev->timer_int_req = 0x101 << PCI_FUNC(nesdev->pcidev->devfn);
	nesdev->nesadapter->timer_int_req |= nesdev->timer_int_req;
	nes_debug(NES_DBG_INIT, "setting int_req for function %u, nesdev = 0x%04X, adapter = 0x%04X\n",
			PCI_FUNC(nesdev->pcidev->devfn),
			nesdev->timer_int_req, nesdev->nesadapter->timer_int_req);

	nes_write32(nesdev->regs+NES_INTF_INT_MASK, ~(nesdev->intf_int_req));

	list_add_tail(&nesdev->list, &nes_dev_list);

	/* Request an interrupt line for the driver */
	ret = request_irq(pcidev->irq, nes_interrupt, IRQF_SHARED, DRV_NAME, nesdev);
	if (ret) {
		printk(KERN_ERR PFX "%s: requested IRQ %u is busy\n",
				pci_name(pcidev), pcidev->irq);
		goto bail65;
	}

	nes_write32(nesdev->regs+NES_INT_MASK, ~nesdev->int_req);

	if (nes_notifiers_registered == 0) {
		register_inetaddr_notifier(&nes_inetaddr_notifier);
		register_netevent_notifier(&nes_net_notifier);
	}
	nes_notifiers_registered++;

	/* Initialize network devices */
		if ((netdev = nes_netdev_init(nesdev, mmio_regs)) == NULL) {
			goto bail7;
		}

		/* Register network device */
		ret = register_netdev(netdev);
		if (ret) {
			printk(KERN_ERR PFX "Unable to register netdev, ret = %d\n", ret);
			nes_netdev_destroy(netdev);
			goto bail7;
		}

		nes_print_macaddr(netdev);
		/* create a CM core for this netdev */
		nesvnic = netdev_priv(netdev);

		nesdev->netdev_count++;
		nesdev->nesadapter->netdev_count++;


	printk(KERN_ERR PFX "%s: NetEffect RNIC driver successfully loaded.\n",
			pci_name(pcidev));
	return 0;

	bail7:
	printk(KERN_ERR PFX "bail7\n");
	while (nesdev->netdev_count > 0) {
		nesdev->netdev_count--;
		nesdev->nesadapter->netdev_count--;

		unregister_netdev(nesdev->netdev[nesdev->netdev_count]);
		nes_netdev_destroy(nesdev->netdev[nesdev->netdev_count]);
	}

	nes_debug(NES_DBG_INIT, "netdev_count=%d, nesadapter->netdev_count=%d\n",
			nesdev->netdev_count, nesdev->nesadapter->netdev_count);

	nes_notifiers_registered--;
	if (nes_notifiers_registered == 0) {
		unregister_netevent_notifier(&nes_net_notifier);
		unregister_inetaddr_notifier(&nes_inetaddr_notifier);
	}

	list_del(&nesdev->list);
	nes_destroy_cqp(nesdev);

	bail65:
	printk(KERN_ERR PFX "bail65\n");
	free_irq(pcidev->irq, nesdev);
	if (nesdev->msi_enabled) {
		pci_disable_msi(pcidev);
	}
	bail6:
	printk(KERN_ERR PFX "bail6\n");
	tasklet_kill(&nesdev->dpc_tasklet);
	/* Deallocate the Adapter Structure */
	nes_destroy_adapter(nesdev->nesadapter);

	bail5:
	printk(KERN_ERR PFX "bail5\n");
	iounmap(nesdev->regs);

	bail3:
	printk(KERN_ERR PFX "bail3\n");
	kfree(nesdev);

	bail2:
	pci_release_regions(pcidev);

	bail1:
	pci_disable_device(pcidev);

	bail0:
	return ret;
}


/**
 * nes_remove - unload from kernel
 */
static void __devexit nes_remove(struct pci_dev *pcidev)
{
	struct nes_device *nesdev = pci_get_drvdata(pcidev);
	struct net_device *netdev;
	int netdev_index = 0;

		if (nesdev->netdev_count) {
			netdev = nesdev->netdev[netdev_index];
			if (netdev) {
				netif_stop_queue(netdev);
				unregister_netdev(netdev);
				nes_netdev_destroy(netdev);

				nesdev->netdev[netdev_index] = NULL;
				nesdev->netdev_count--;
				nesdev->nesadapter->netdev_count--;
			}
		}

	nes_notifiers_registered--;
	if (nes_notifiers_registered == 0) {
		unregister_netevent_notifier(&nes_net_notifier);
		unregister_inetaddr_notifier(&nes_inetaddr_notifier);
	}

	list_del(&nesdev->list);
	nes_destroy_cqp(nesdev);

	free_irq(pcidev->irq, nesdev);
	tasklet_kill(&nesdev->dpc_tasklet);

	/* Deallocate the Adapter Structure */
	nes_destroy_adapter(nesdev->nesadapter);

	if (nesdev->msi_enabled) {
		pci_disable_msi(pcidev);
	}

	iounmap(nesdev->regs);
	kfree(nesdev);

	/* nes_debug(NES_DBG_SHUTDOWN, "calling pci_release_regions.\n"); */
	pci_release_regions(pcidev);
	pci_disable_device(pcidev);
	pci_set_drvdata(pcidev, NULL);
}


static struct pci_driver nes_pci_driver = {
	.name = DRV_NAME,
	.id_table = nes_pci_table,
	.probe = nes_probe,
	.remove = __devexit_p(nes_remove),
};

static ssize_t nes_show_adapter(struct device_driver *ddp, char *buf)
{
	unsigned int  devfn = 0xffffffff;
	unsigned char bus_number = 0xff;
	unsigned int  i = 0;
	struct nes_device *nesdev;

	list_for_each_entry(nesdev, &nes_dev_list, list) {
		if (i == ee_flsh_adapter) {
			devfn = nesdev->pcidev->devfn;
			bus_number = nesdev->pcidev->bus->number;
			break;
		}
		i++;
	}

	return snprintf(buf, PAGE_SIZE, "%x:%x\n", bus_number, devfn);
}

static ssize_t nes_store_adapter(struct device_driver *ddp,
	const char *buf, size_t count)
{
	char *p = (char *)buf;

	ee_flsh_adapter = simple_strtoul(p, &p, 10);
	return strnlen(buf, count);
}

static ssize_t nes_show_ee_cmd(struct device_driver *ddp, char *buf)
{
	u32 eeprom_cmd = 0xdead;
	u32 i = 0;
	struct nes_device *nesdev;

	list_for_each_entry(nesdev, &nes_dev_list, list) {
		if (i == ee_flsh_adapter) {
			eeprom_cmd = nes_read32(nesdev->regs + NES_EEPROM_COMMAND);
			break;
		}
		i++;
	}
	return snprintf(buf, PAGE_SIZE, "0x%x\n", eeprom_cmd);
}

static ssize_t nes_store_ee_cmd(struct device_driver *ddp,
	const char *buf, size_t count)
{
	char *p = (char *)buf;
	u32 val;
	u32 i = 0;
	struct nes_device *nesdev;

	if (p[1] == 'x' || p[1] == 'X' || p[0] == 'x' || p[0] == 'X') {
		val = simple_strtoul(p, &p, 16);
		list_for_each_entry(nesdev, &nes_dev_list, list) {
			if (i == ee_flsh_adapter) {
				nes_write32(nesdev->regs + NES_EEPROM_COMMAND, val);
				break;
			}
			i++;
		}
	}
	return strnlen(buf, count);
}

static ssize_t nes_show_ee_data(struct device_driver *ddp, char *buf)
{
	u32 eeprom_data = 0xdead;
	u32 i = 0;
	struct nes_device *nesdev;

	list_for_each_entry(nesdev, &nes_dev_list, list) {
		if (i == ee_flsh_adapter) {
			eeprom_data = nes_read32(nesdev->regs + NES_EEPROM_DATA);
			break;
		}
		i++;
	}

	return  snprintf(buf, PAGE_SIZE, "0x%x\n", eeprom_data);
}

static ssize_t nes_store_ee_data(struct device_driver *ddp,
	const char *buf, size_t count)
{
	char *p = (char *)buf;
	u32 val;
	u32 i = 0;
	struct nes_device *nesdev;

	if (p[1] == 'x' || p[1] == 'X' || p[0] == 'x' || p[0] == 'X') {
		val = simple_strtoul(p, &p, 16);
		list_for_each_entry(nesdev, &nes_dev_list, list) {
			if (i == ee_flsh_adapter) {
				nes_write32(nesdev->regs + NES_EEPROM_DATA, val);
				break;
			}
			i++;
		}
	}
	return strnlen(buf, count);
}

static ssize_t nes_show_flash_cmd(struct device_driver *ddp, char *buf)
{
	u32 flash_cmd = 0xdead;
	u32 i = 0;
	struct nes_device *nesdev;

	list_for_each_entry(nesdev, &nes_dev_list, list) {
		if (i == ee_flsh_adapter) {
			flash_cmd = nes_read32(nesdev->regs + NES_FLASH_COMMAND);
			break;
		}
		i++;
	}

	return  snprintf(buf, PAGE_SIZE, "0x%x\n", flash_cmd);
}

static ssize_t nes_store_flash_cmd(struct device_driver *ddp,
	const char *buf, size_t count)
{
	char *p = (char *)buf;
	u32 val;
	u32 i = 0;
	struct nes_device *nesdev;

	if (p[1] == 'x' || p[1] == 'X' || p[0] == 'x' || p[0] == 'X') {
		val = simple_strtoul(p, &p, 16);
		list_for_each_entry(nesdev, &nes_dev_list, list) {
			if (i == ee_flsh_adapter) {
				nes_write32(nesdev->regs + NES_FLASH_COMMAND, val);
				break;
			}
			i++;
		}
	}
	return strnlen(buf, count);
}

static ssize_t nes_show_flash_data(struct device_driver *ddp, char *buf)
{
	u32 flash_data = 0xdead;
	u32 i = 0;
	struct nes_device *nesdev;

	list_for_each_entry(nesdev, &nes_dev_list, list) {
		if (i == ee_flsh_adapter) {
			flash_data = nes_read32(nesdev->regs + NES_FLASH_DATA);
			break;
		}
		i++;
	}

	return  snprintf(buf, PAGE_SIZE, "0x%x\n", flash_data);
}

static ssize_t nes_store_flash_data(struct device_driver *ddp,
	const char *buf, size_t count)
{
	char *p = (char *)buf;
	u32 val;
	u32 i = 0;
	struct nes_device *nesdev;

	if (p[1] == 'x' || p[1] == 'X' || p[0] == 'x' || p[0] == 'X') {
		val = simple_strtoul(p, &p, 16);
		list_for_each_entry(nesdev, &nes_dev_list, list) {
			if (i == ee_flsh_adapter) {
				nes_write32(nesdev->regs + NES_FLASH_DATA, val);
				break;
			}
			i++;
		}
	}
	return strnlen(buf, count);
}

static ssize_t nes_show_nonidx_addr(struct device_driver *ddp, char *buf)
{
	return  snprintf(buf, PAGE_SIZE, "0x%x\n", sysfs_nonidx_addr);
}

static ssize_t nes_store_nonidx_addr(struct device_driver *ddp,
	const char *buf, size_t count)
{
	char *p = (char *)buf;

	if (p[1] == 'x' || p[1] == 'X' || p[0] == 'x' || p[0] == 'X')
		sysfs_nonidx_addr = simple_strtoul(p, &p, 16);

	return strnlen(buf, count);
}

static ssize_t nes_show_nonidx_data(struct device_driver *ddp, char *buf)
{
	u32 nonidx_data = 0xdead;
	u32 i = 0;
	struct nes_device *nesdev;

	list_for_each_entry(nesdev, &nes_dev_list, list) {
		if (i == ee_flsh_adapter) {
			nonidx_data = nes_read32(nesdev->regs + sysfs_nonidx_addr);
			break;
		}
		i++;
	}

	return  snprintf(buf, PAGE_SIZE, "0x%x\n", nonidx_data);
}

static ssize_t nes_store_nonidx_data(struct device_driver *ddp,
	const char *buf, size_t count)
{
	char *p = (char *)buf;
	u32 val;
	u32 i = 0;
	struct nes_device *nesdev;

	if (p[1] == 'x' || p[1] == 'X' || p[0] == 'x' || p[0] == 'X') {
		val = simple_strtoul(p, &p, 16);
		list_for_each_entry(nesdev, &nes_dev_list, list) {
			if (i == ee_flsh_adapter) {
				nes_write32(nesdev->regs + sysfs_nonidx_addr, val);
				break;
			}
			i++;
		}
	}
	return strnlen(buf, count);
}

static ssize_t nes_show_idx_addr(struct device_driver *ddp, char *buf)
{
	return  snprintf(buf, PAGE_SIZE, "0x%x\n", sysfs_idx_addr);
}

static ssize_t nes_store_idx_addr(struct device_driver *ddp,
	const char *buf, size_t count)
{
	char *p = (char *)buf;

	if (p[1] == 'x' || p[1] == 'X' || p[0] == 'x' || p[0] == 'X')
		sysfs_idx_addr = simple_strtoul(p, &p, 16);

	return strnlen(buf, count);
}

static ssize_t nes_show_idx_data(struct device_driver *ddp, char *buf)
{
	u32 idx_data = 0xdead;
	u32 i = 0;
	struct nes_device *nesdev;

	list_for_each_entry(nesdev, &nes_dev_list, list) {
		if (i == ee_flsh_adapter) {
			idx_data = nes_read_indexed(nesdev, sysfs_idx_addr);
			break;
		}
		i++;
	}

	return  snprintf(buf, PAGE_SIZE, "0x%x\n", idx_data);
}

static ssize_t nes_store_idx_data(struct device_driver *ddp,
	const char *buf, size_t count)
{
	char *p = (char *)buf;
	u32 val;
	u32 i = 0;
	struct nes_device *nesdev;

	if (p[1] == 'x' || p[1] == 'X' || p[0] == 'x' || p[0] == 'X') {
		val = simple_strtoul(p, &p, 16);
		list_for_each_entry(nesdev, &nes_dev_list, list) {
			if (i == ee_flsh_adapter) {
				nes_write_indexed(nesdev, sysfs_idx_addr, val);
				break;
			}
			i++;
		}
	}
	return strnlen(buf, count);
}


/**
 * nes_show_wqm_quanta
 */
static ssize_t nes_show_wqm_quanta(struct device_driver *ddp, char *buf)
{
	u32 wqm_quanta_value = 0xdead;
	u32 i = 0;
	struct nes_device *nesdev;

	list_for_each_entry(nesdev, &nes_dev_list, list) {
		if (i == ee_flsh_adapter) {
			wqm_quanta_value = nesdev->nesadapter->wqm_quanta;
			break;
		}
		i++;
	}

	return  snprintf(buf, PAGE_SIZE, "0x%X\n", wqm_quanta);
}


/**
 * nes_store_wqm_quanta
 */
static ssize_t nes_store_wqm_quanta(struct device_driver *ddp,
					const char *buf, size_t count)
{
	unsigned long wqm_quanta_value;
	u32 wqm_config1;
	u32 i = 0;
	struct nes_device *nesdev;

	strict_strtoul(buf, 0, &wqm_quanta_value);
	list_for_each_entry(nesdev, &nes_dev_list, list) {
		if (i == ee_flsh_adapter) {
			nesdev->nesadapter->wqm_quanta = wqm_quanta_value;
			wqm_config1 = nes_read_indexed(nesdev,
						NES_IDX_WQM_CONFIG1);
			nes_write_indexed(nesdev, NES_IDX_WQM_CONFIG1,
					((wqm_quanta_value << 1) |
					(wqm_config1 & 0x00000001)));
			break;
		}
		i++;
	}
	return strnlen(buf, count);
}

static DRIVER_ATTR(adapter, S_IRUSR | S_IWUSR,
		   nes_show_adapter, nes_store_adapter);
static DRIVER_ATTR(eeprom_cmd, S_IRUSR | S_IWUSR,
		   nes_show_ee_cmd, nes_store_ee_cmd);
static DRIVER_ATTR(eeprom_data, S_IRUSR | S_IWUSR,
		   nes_show_ee_data, nes_store_ee_data);
static DRIVER_ATTR(flash_cmd, S_IRUSR | S_IWUSR,
		   nes_show_flash_cmd, nes_store_flash_cmd);
static DRIVER_ATTR(flash_data, S_IRUSR | S_IWUSR,
		   nes_show_flash_data, nes_store_flash_data);
static DRIVER_ATTR(nonidx_addr, S_IRUSR | S_IWUSR,
		   nes_show_nonidx_addr, nes_store_nonidx_addr);
static DRIVER_ATTR(nonidx_data, S_IRUSR | S_IWUSR,
		   nes_show_nonidx_data, nes_store_nonidx_data);
static DRIVER_ATTR(idx_addr, S_IRUSR | S_IWUSR,
		   nes_show_idx_addr, nes_store_idx_addr);
static DRIVER_ATTR(idx_data, S_IRUSR | S_IWUSR,
		   nes_show_idx_data, nes_store_idx_data);
static DRIVER_ATTR(wqm_quanta, S_IRUSR | S_IWUSR,
		   nes_show_wqm_quanta, nes_store_wqm_quanta);

static int nes_create_driver_sysfs(struct pci_driver *drv)
{
	int error;
	error  = driver_create_file(&drv->driver, &driver_attr_adapter);
	error |= driver_create_file(&drv->driver, &driver_attr_eeprom_cmd);
	error |= driver_create_file(&drv->driver, &driver_attr_eeprom_data);
	error |= driver_create_file(&drv->driver, &driver_attr_flash_cmd);
	error |= driver_create_file(&drv->driver, &driver_attr_flash_data);
	error |= driver_create_file(&drv->driver, &driver_attr_nonidx_addr);
	error |= driver_create_file(&drv->driver, &driver_attr_nonidx_data);
	error |= driver_create_file(&drv->driver, &driver_attr_idx_addr);
	error |= driver_create_file(&drv->driver, &driver_attr_idx_data);
	error |= driver_create_file(&drv->driver, &driver_attr_wqm_quanta);
	return error;
}

static void nes_remove_driver_sysfs(struct pci_driver *drv)
{
	driver_remove_file(&drv->driver, &driver_attr_adapter);
	driver_remove_file(&drv->driver, &driver_attr_eeprom_cmd);
	driver_remove_file(&drv->driver, &driver_attr_eeprom_data);
	driver_remove_file(&drv->driver, &driver_attr_flash_cmd);
	driver_remove_file(&drv->driver, &driver_attr_flash_data);
	driver_remove_file(&drv->driver, &driver_attr_nonidx_addr);
	driver_remove_file(&drv->driver, &driver_attr_nonidx_data);
	driver_remove_file(&drv->driver, &driver_attr_idx_addr);
	driver_remove_file(&drv->driver, &driver_attr_idx_data);
	driver_remove_file(&drv->driver, &driver_attr_wqm_quanta);
}

/**
 * nes_init_module - module initialization entry point
 */
static int __init nes_init_module(void)
{
	int retval;
	int retval1;

	retval = nes_cm_start();
	if (retval) {
		printk(KERN_ERR PFX "Unable to start NetEffect iWARP CM.\n");
		return retval;
	}
	retval = pci_register_driver(&nes_pci_driver);
	if (retval >= 0) {
		retval1 = nes_create_driver_sysfs(&nes_pci_driver);
		if (retval1 < 0)
			printk(KERN_ERR PFX "Unable to create NetEffect sys files.\n");
	}
	return retval;
}


/**
 * nes_exit_module - module unload entry point
 */
static void __exit nes_exit_module(void)
{
	nes_cm_stop();
	nes_remove_driver_sysfs(&nes_pci_driver);

	pci_unregister_driver(&nes_pci_driver);
}


module_init(nes_init_module);
module_exit(nes_exit_module);<|MERGE_RESOLUTION|>--- conflicted
+++ resolved
@@ -95,13 +95,10 @@
 module_param(wqm_quanta, int, 0644);
 MODULE_PARM_DESC(wqm_quanta, "WQM quanta");
 
-<<<<<<< HEAD
-=======
 static unsigned int limit_maxrdreqsz;
 module_param(limit_maxrdreqsz, bool, 0644);
 MODULE_PARM_DESC(limit_maxrdreqsz, "Limit max read request size to 256 Bytes");
 
->>>>>>> c07f62e5
 LIST_HEAD(nes_adapter_list);
 static LIST_HEAD(nes_dev_list);
 
@@ -594,8 +591,6 @@
 		nesdev->mac_index = PCI_FUNC(nesdev->pcidev->devfn) %
 						nesdev->nesadapter->port_count;
 	}
-<<<<<<< HEAD
-=======
 
 	if ((limit_maxrdreqsz ||
 	     ((nesdev->nesadapter->phy_type[0] == NES_PHY_TYPE_GLADIUS) &&
@@ -608,7 +603,6 @@
 			nes_debug(NES_DBG_INIT, "Max read request size set"
 				" to 256 bytes\n");
 	}
->>>>>>> c07f62e5
 
 	tasklet_init(&nesdev->dpc_tasklet, nes_dpc, (unsigned long)nesdev);
 
