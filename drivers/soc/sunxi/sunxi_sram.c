/*
 * Allwinner SoCs SRAM Controller Driver
 *
 * Copyright (C) 2015 Maxime Ripard
 *
 * Author: Maxime Ripard <maxime.ripard@free-electrons.com>
 *
 * This file is licensed under the terms of the GNU General Public
 * License version 2.  This program is licensed "as is" without any
 * warranty of any kind, whether express or implied.
 */

#include <linux/debugfs.h>
#include <linux/io.h>
#include <linux/module.h>
#include <linux/of.h>
#include <linux/of_address.h>
#include <linux/of_device.h>
#include <linux/platform_device.h>
#include <linux/regmap.h>

#include <linux/soc/sunxi/sunxi_sram.h>

struct sunxi_sram_func {
	char	*func;
	u8	val;
	u32	reg_val;
};

struct sunxi_sram_data {
	char			*name;
	u8			reg;
	u8			offset;
	u8			width;
	struct sunxi_sram_func	*func;
	struct list_head	list;
};

struct sunxi_sram_desc {
	struct sunxi_sram_data	data;
	bool			claimed;
};

#define SUNXI_SRAM_MAP(_reg_val, _val, _func)			\
	{							\
		.func = _func,					\
		.val = _val,					\
		.reg_val = _reg_val,				\
	}

#define SUNXI_SRAM_DATA(_name, _reg, _off, _width, ...)		\
	{							\
		.name = _name,					\
		.reg = _reg,					\
		.offset = _off,					\
		.width = _width,				\
		.func = (struct sunxi_sram_func[]){		\
			__VA_ARGS__, { } },			\
	}

static struct sunxi_sram_desc sun4i_a10_sram_a3_a4 = {
	.data	= SUNXI_SRAM_DATA("A3-A4", 0x4, 0x4, 2,
				  SUNXI_SRAM_MAP(0, 0, "cpu"),
				  SUNXI_SRAM_MAP(1, 1, "emac")),
};

static struct sunxi_sram_desc sun4i_a10_sram_c1 = {
	.data	= SUNXI_SRAM_DATA("C1", 0x0, 0x0, 31,
				  SUNXI_SRAM_MAP(0, 0, "cpu"),
				  SUNXI_SRAM_MAP(0x7fffffff, 1, "ve")),
};

static struct sunxi_sram_desc sun4i_a10_sram_d = {
	.data	= SUNXI_SRAM_DATA("D", 0x4, 0x0, 1,
				  SUNXI_SRAM_MAP(0, 0, "cpu"),
				  SUNXI_SRAM_MAP(1, 1, "usb-otg")),
};

static struct sunxi_sram_desc sun50i_a64_sram_c = {
	.data	= SUNXI_SRAM_DATA("C", 0x4, 24, 1,
				  SUNXI_SRAM_MAP(1, 0, "cpu"),
				  SUNXI_SRAM_MAP(0, 1, "de2")),
};

static const struct of_device_id sunxi_sram_dt_ids[] = {
	{
		.compatible	= "allwinner,sun4i-a10-sram-a3-a4",
		.data		= &sun4i_a10_sram_a3_a4.data,
	},
	{
		.compatible	= "allwinner,sun4i-a10-sram-c1",
		.data		= &sun4i_a10_sram_c1.data,
	},
	{
		.compatible	= "allwinner,sun4i-a10-sram-d",
		.data		= &sun4i_a10_sram_d.data,
	},
	{
		.compatible	= "allwinner,sun50i-a64-sram-c",
		.data		= &sun50i_a64_sram_c.data,
	},
	{}
};

static struct device *sram_dev;
static LIST_HEAD(claimed_sram);
static DEFINE_SPINLOCK(sram_lock);
static void __iomem *base;

static int sunxi_sram_show(struct seq_file *s, void *data)
{
	struct device_node *sram_node, *section_node;
	const struct sunxi_sram_data *sram_data;
	const struct of_device_id *match;
	struct sunxi_sram_func *func;
	const __be32 *sram_addr_p, *section_addr_p;
	u32 val;

	seq_puts(s, "Allwinner sunXi SRAM\n");
	seq_puts(s, "--------------------\n\n");

	for_each_child_of_node(sram_dev->of_node, sram_node) {
		sram_addr_p = of_get_address(sram_node, 0, NULL, NULL);

		seq_printf(s, "sram@%08x\n",
			   be32_to_cpu(*sram_addr_p));

		for_each_child_of_node(sram_node, section_node) {
			match = of_match_node(sunxi_sram_dt_ids, section_node);
			if (!match)
				continue;
			sram_data = match->data;

			section_addr_p = of_get_address(section_node, 0,
							NULL, NULL);

			seq_printf(s, "\tsection@%04x\t(%s)\n",
				   be32_to_cpu(*section_addr_p),
				   sram_data->name);

			val = readl(base + sram_data->reg);
			val >>= sram_data->offset;
			val &= GENMASK(sram_data->width - 1, 0);

			for (func = sram_data->func; func->func; func++) {
				seq_printf(s, "\t\t%s%c\n", func->func,
					   func->reg_val == val ?
					   '*' : ' ');
			}
		}

		seq_puts(s, "\n");
	}

	return 0;
}

DEFINE_SHOW_ATTRIBUTE(sunxi_sram);

static inline struct sunxi_sram_desc *to_sram_desc(const struct sunxi_sram_data *data)
{
	return container_of(data, struct sunxi_sram_desc, data);
}

static const struct sunxi_sram_data *sunxi_sram_of_parse(struct device_node *node,
							 unsigned int *reg_value)
{
	const struct of_device_id *match;
	const struct sunxi_sram_data *data;
	struct sunxi_sram_func *func;
	struct of_phandle_args args;
	u8 val;
	int ret;

	ret = of_parse_phandle_with_fixed_args(node, "allwinner,sram", 1, 0,
					       &args);
	if (ret)
		return ERR_PTR(ret);

	if (!of_device_is_available(args.np)) {
		ret = -EBUSY;
		goto err;
	}

	val = args.args[0];

	match = of_match_node(sunxi_sram_dt_ids, args.np);
	if (!match) {
		ret = -EINVAL;
		goto err;
	}

	data = match->data;
	if (!data) {
		ret = -EINVAL;
		goto err;
	}

	for (func = data->func; func->func; func++) {
		if (val == func->val) {
			if (reg_value)
				*reg_value = func->reg_val;

			break;
		}
	}

	if (!func->func) {
		ret = -EINVAL;
		goto err;
	}

	of_node_put(args.np);
	return match->data;

err:
	of_node_put(args.np);
	return ERR_PTR(ret);
}

int sunxi_sram_claim(struct device *dev)
{
	const struct sunxi_sram_data *sram_data;
	struct sunxi_sram_desc *sram_desc;
	unsigned int device;
	u32 val, mask;

	if (IS_ERR(base))
		return PTR_ERR(base);

	if (!base)
		return -EPROBE_DEFER;

	if (!dev || !dev->of_node)
		return -EINVAL;

	sram_data = sunxi_sram_of_parse(dev->of_node, &device);
	if (IS_ERR(sram_data))
		return PTR_ERR(sram_data);

	sram_desc = to_sram_desc(sram_data);

	spin_lock(&sram_lock);

	if (sram_desc->claimed) {
		spin_unlock(&sram_lock);
		return -EBUSY;
	}

	mask = GENMASK(sram_data->offset + sram_data->width - 1,
		       sram_data->offset);
	val = readl(base + sram_data->reg);
	val &= ~mask;
	writel(val | ((device << sram_data->offset) & mask),
	       base + sram_data->reg);

	sram_desc->claimed = true;
	spin_unlock(&sram_lock);

	return 0;
}
EXPORT_SYMBOL(sunxi_sram_claim);

void sunxi_sram_release(struct device *dev)
{
	const struct sunxi_sram_data *sram_data;
	struct sunxi_sram_desc *sram_desc;

	if (!dev || !dev->of_node)
		return;

	sram_data = sunxi_sram_of_parse(dev->of_node, NULL);
	if (IS_ERR(sram_data))
		return;

	sram_desc = to_sram_desc(sram_data);

	spin_lock(&sram_lock);
	sram_desc->claimed = false;
	spin_unlock(&sram_lock);
}
EXPORT_SYMBOL(sunxi_sram_release);

struct sunxi_sramc_variant {
	int num_emac_clocks;
	bool has_ldo_ctrl;
};

static const struct sunxi_sramc_variant sun4i_a10_sramc_variant = {
	/* Nothing special */
};

static const struct sunxi_sramc_variant sun8i_h3_sramc_variant = {
	.num_emac_clocks = 1,
};

static const struct sunxi_sramc_variant sun20i_d1_sramc_variant = {
	.num_emac_clocks = 1,
	.has_ldo_ctrl = true,
};

static const struct sunxi_sramc_variant sun50i_a64_sramc_variant = {
	.num_emac_clocks = 1,
};

static const struct sunxi_sramc_variant sun50i_h616_sramc_variant = {
	.num_emac_clocks = 2,
};

#define SUNXI_SRAM_EMAC_CLOCK_REG	0x30
#define SUNXI_SYS_LDO_CTRL_REG		0x150

static bool sunxi_sram_regmap_accessible_reg(struct device *dev,
					     unsigned int reg)
{
	const struct sunxi_sramc_variant *variant = dev_get_drvdata(dev);

	if (reg >= SUNXI_SRAM_EMAC_CLOCK_REG &&
	    reg <  SUNXI_SRAM_EMAC_CLOCK_REG + variant->num_emac_clocks * 4)
		return true;
	if (reg == SUNXI_SYS_LDO_CTRL_REG && variant->has_ldo_ctrl)
		return true;

	return false;
}

static struct regmap_config sunxi_sram_regmap_config = {
	.reg_bits       = 32,
	.val_bits       = 32,
	.reg_stride     = 4,
	/* last defined register */
	.max_register   = SUNXI_SYS_LDO_CTRL_REG,
	/* other devices have no business accessing other registers */
	.readable_reg	= sunxi_sram_regmap_accessible_reg,
	.writeable_reg	= sunxi_sram_regmap_accessible_reg,
};

static int __init sunxi_sram_probe(struct platform_device *pdev)
{
<<<<<<< HEAD
	struct regmap *emac_clock;
	const struct sunxi_sramc_variant *variant;
	struct device *dev = &pdev->dev;
=======
	const struct sunxi_sramc_variant *variant;
	struct device *dev = &pdev->dev;
	struct regmap *regmap;
>>>>>>> 9abf2313

	sram_dev = &pdev->dev;

	variant = of_device_get_match_data(&pdev->dev);
	if (!variant)
		return -EINVAL;

	dev_set_drvdata(dev, (struct sunxi_sramc_variant *)variant);

	base = devm_platform_ioremap_resource(pdev, 0);
	if (IS_ERR(base))
		return PTR_ERR(base);

<<<<<<< HEAD
	if (variant->num_emac_clocks > 0) {
		emac_clock = devm_regmap_init_mmio(&pdev->dev, base,
						   &sunxi_sram_emac_clock_regmap);
=======
	if (variant->num_emac_clocks || variant->has_ldo_ctrl) {
		regmap = devm_regmap_init_mmio(dev, base, &sunxi_sram_regmap_config);
		if (IS_ERR(regmap))
			return PTR_ERR(regmap);
	}

	of_platform_populate(dev->of_node, NULL, NULL, dev);
>>>>>>> 9abf2313

	debugfs_create_file("sram", 0444, NULL, NULL, &sunxi_sram_fops);

	of_platform_populate(dev->of_node, NULL, NULL, dev);

	debugfs_create_file("sram", 0444, NULL, NULL, &sunxi_sram_fops);

	return 0;
}

static const struct of_device_id sunxi_sram_dt_match[] = {
	{
		.compatible = "allwinner,sun4i-a10-sram-controller",
		.data = &sun4i_a10_sramc_variant,
	},
	{
		.compatible = "allwinner,sun4i-a10-system-control",
		.data = &sun4i_a10_sramc_variant,
	},
	{
		.compatible = "allwinner,sun5i-a13-system-control",
		.data = &sun4i_a10_sramc_variant,
	},
	{
		.compatible = "allwinner,sun8i-a23-system-control",
		.data = &sun4i_a10_sramc_variant,
	},
	{
		.compatible = "allwinner,sun8i-h3-system-control",
		.data = &sun8i_h3_sramc_variant,
	},
	{
		.compatible = "allwinner,sun20i-d1-system-control",
		.data = &sun20i_d1_sramc_variant,
	},
	{
		.compatible = "allwinner,sun50i-a64-sram-controller",
		.data = &sun50i_a64_sramc_variant,
	},
	{
		.compatible = "allwinner,sun50i-a64-system-control",
		.data = &sun50i_a64_sramc_variant,
	},
	{
		.compatible = "allwinner,sun50i-h5-system-control",
		.data = &sun50i_a64_sramc_variant,
	},
	{
		.compatible = "allwinner,sun50i-h616-system-control",
		.data = &sun50i_h616_sramc_variant,
	},
	{ },
};
MODULE_DEVICE_TABLE(of, sunxi_sram_dt_match);

static struct platform_driver sunxi_sram_driver = {
	.driver = {
		.name		= "sunxi-sram",
		.of_match_table	= sunxi_sram_dt_match,
	},
};
builtin_platform_driver_probe(sunxi_sram_driver, sunxi_sram_probe);

MODULE_AUTHOR("Maxime Ripard <maxime.ripard@free-electrons.com>");
MODULE_DESCRIPTION("Allwinner sunXi SRAM Controller Driver");
MODULE_LICENSE("GPL");<|MERGE_RESOLUTION|>--- conflicted
+++ resolved
@@ -337,15 +337,9 @@
 
 static int __init sunxi_sram_probe(struct platform_device *pdev)
 {
-<<<<<<< HEAD
-	struct regmap *emac_clock;
-	const struct sunxi_sramc_variant *variant;
-	struct device *dev = &pdev->dev;
-=======
 	const struct sunxi_sramc_variant *variant;
 	struct device *dev = &pdev->dev;
 	struct regmap *regmap;
->>>>>>> 9abf2313
 
 	sram_dev = &pdev->dev;
 
@@ -359,11 +353,6 @@
 	if (IS_ERR(base))
 		return PTR_ERR(base);
 
-<<<<<<< HEAD
-	if (variant->num_emac_clocks > 0) {
-		emac_clock = devm_regmap_init_mmio(&pdev->dev, base,
-						   &sunxi_sram_emac_clock_regmap);
-=======
 	if (variant->num_emac_clocks || variant->has_ldo_ctrl) {
 		regmap = devm_regmap_init_mmio(dev, base, &sunxi_sram_regmap_config);
 		if (IS_ERR(regmap))
@@ -371,11 +360,6 @@
 	}
 
 	of_platform_populate(dev->of_node, NULL, NULL, dev);
->>>>>>> 9abf2313
-
-	debugfs_create_file("sram", 0444, NULL, NULL, &sunxi_sram_fops);
-
-	of_platform_populate(dev->of_node, NULL, NULL, dev);
 
 	debugfs_create_file("sram", 0444, NULL, NULL, &sunxi_sram_fops);
 
