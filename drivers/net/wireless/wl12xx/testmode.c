--- conflicted
+++ resolved
@@ -205,14 +205,10 @@
 
 	kfree(wl->nvs);
 
-<<<<<<< HEAD
-	if (len != sizeof(struct wl1271_nvs_file))
-=======
 	if ((wl->chip.id == CHIP_ID_1283_PG20) &&
 	    (len != sizeof(struct wl128x_nvs_file)))
 		return -EINVAL;
 	else if (len != sizeof(struct wl1271_nvs_file))
->>>>>>> d762f438
 		return -EINVAL;
 
 	wl->nvs = kzalloc(len, GFP_KERNEL);
