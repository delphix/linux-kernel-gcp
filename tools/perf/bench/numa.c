/*
 * numa.c
 *
 * numa: Simulate NUMA-sensitive workload and measure their NUMA performance
 */

#include "../perf.h"
#include "../builtin.h"
#include "../util/util.h"
#include "../util/parse-options.h"

#include "bench.h"

#include <errno.h>
#include <sched.h>
#include <stdio.h>
#include <assert.h>
#include <malloc.h>
#include <signal.h>
#include <stdlib.h>
#include <string.h>
#include <unistd.h>
#include <pthread.h>
#include <sys/mman.h>
#include <sys/time.h>
#include <sys/wait.h>
#include <sys/prctl.h>
#include <sys/types.h>

#include <numa.h>
#include <numaif.h>

/*
 * Regular printout to the terminal, supressed if -q is specified:
 */
#define tprintf(x...) do { if (g && g->p.show_details >= 0) printf(x); } while (0)

/*
 * Debug printf:
 */
#define dprintf(x...) do { if (g && g->p.show_details >= 1) printf(x); } while (0)

struct thread_data {
	int			curr_cpu;
	cpu_set_t		bind_cpumask;
	int			bind_node;
	u8			*process_data;
	int			process_nr;
	int			thread_nr;
	int			task_nr;
	unsigned int		loops_done;
	u64			val;
	u64			runtime_ns;
	pthread_mutex_t		*process_lock;
};

/* Parameters set by options: */

struct params {
	/* Startup synchronization: */
	bool			serialize_startup;

	/* Task hierarchy: */
	int			nr_proc;
	int			nr_threads;

	/* Working set sizes: */
	const char		*mb_global_str;
	const char		*mb_proc_str;
	const char		*mb_proc_locked_str;
	const char		*mb_thread_str;

	double			mb_global;
	double			mb_proc;
	double			mb_proc_locked;
	double			mb_thread;

	/* Access patterns to the working set: */
	bool			data_reads;
	bool			data_writes;
	bool			data_backwards;
	bool			data_zero_memset;
	bool			data_rand_walk;
	u32			nr_loops;
	u32			nr_secs;
	u32			sleep_usecs;

	/* Working set initialization: */
	bool			init_zero;
	bool			init_random;
	bool			init_cpu0;

	/* Misc options: */
	int			show_details;
	int			run_all;
	int			thp;

	long			bytes_global;
	long			bytes_process;
	long			bytes_process_locked;
	long			bytes_thread;

	int			nr_tasks;
	bool			show_quiet;

	bool			show_convergence;
	bool			measure_convergence;

	int			perturb_secs;
	int			nr_cpus;
	int			nr_nodes;

	/* Affinity options -C and -N: */
	char			*cpu_list_str;
	char			*node_list_str;
};


/* Global, read-writable area, accessible to all processes and threads: */

struct global_info {
	u8			*data;

	pthread_mutex_t		startup_mutex;
	int			nr_tasks_started;

	pthread_mutex_t		startup_done_mutex;

	pthread_mutex_t		start_work_mutex;
	int			nr_tasks_working;

	pthread_mutex_t		stop_work_mutex;
	u64			bytes_done;

	struct thread_data	*threads;

	/* Convergence latency measurement: */
	bool			all_converged;
	bool			stop_work;

	int			print_once;

	struct params		p;
};

static struct global_info	*g = NULL;

static int parse_cpus_opt(const struct option *opt, const char *arg, int unset);
static int parse_nodes_opt(const struct option *opt, const char *arg, int unset);

struct params p0;

static const struct option options[] = {
	OPT_INTEGER('p', "nr_proc"	, &p0.nr_proc,		"number of processes"),
	OPT_INTEGER('t', "nr_threads"	, &p0.nr_threads,	"number of threads per process"),

	OPT_STRING('G', "mb_global"	, &p0.mb_global_str,	"MB", "global  memory (MBs)"),
	OPT_STRING('P', "mb_proc"	, &p0.mb_proc_str,	"MB", "process memory (MBs)"),
	OPT_STRING('L', "mb_proc_locked", &p0.mb_proc_locked_str,"MB", "process serialized/locked memory access (MBs), <= process_memory"),
	OPT_STRING('T', "mb_thread"	, &p0.mb_thread_str,	"MB", "thread  memory (MBs)"),

	OPT_UINTEGER('l', "nr_loops"	, &p0.nr_loops,		"max number of loops to run"),
	OPT_UINTEGER('s', "nr_secs"	, &p0.nr_secs,		"max number of seconds to run"),
	OPT_UINTEGER('u', "usleep"	, &p0.sleep_usecs,	"usecs to sleep per loop iteration"),

	OPT_BOOLEAN('R', "data_reads"	, &p0.data_reads,	"access the data via writes (can be mixed with -W)"),
	OPT_BOOLEAN('W', "data_writes"	, &p0.data_writes,	"access the data via writes (can be mixed with -R)"),
	OPT_BOOLEAN('B', "data_backwards", &p0.data_backwards,	"access the data backwards as well"),
	OPT_BOOLEAN('Z', "data_zero_memset", &p0.data_zero_memset,"access the data via glibc bzero only"),
	OPT_BOOLEAN('r', "data_rand_walk", &p0.data_rand_walk,	"access the data with random (32bit LFSR) walk"),


	OPT_BOOLEAN('z', "init_zero"	, &p0.init_zero,	"bzero the initial allocations"),
	OPT_BOOLEAN('I', "init_random"	, &p0.init_random,	"randomize the contents of the initial allocations"),
	OPT_BOOLEAN('0', "init_cpu0"	, &p0.init_cpu0,	"do the initial allocations on CPU#0"),
	OPT_INTEGER('x', "perturb_secs", &p0.perturb_secs,	"perturb thread 0/0 every X secs, to test convergence stability"),

	OPT_INCR   ('d', "show_details"	, &p0.show_details,	"Show details"),
	OPT_INCR   ('a', "all"		, &p0.run_all,		"Run all tests in the suite"),
	OPT_INTEGER('H', "thp"		, &p0.thp,		"MADV_NOHUGEPAGE < 0 < MADV_HUGEPAGE"),
	OPT_BOOLEAN('c', "show_convergence", &p0.show_convergence, "show convergence details"),
	OPT_BOOLEAN('m', "measure_convergence",	&p0.measure_convergence, "measure convergence latency"),
	OPT_BOOLEAN('q', "quiet"	, &p0.show_quiet,	"bzero the initial allocations"),
	OPT_BOOLEAN('S', "serialize-startup", &p0.serialize_startup,"serialize thread startup"),

	/* Special option string parsing callbacks: */
        OPT_CALLBACK('C', "cpus", NULL, "cpu[,cpu2,...cpuN]",
			"bind the first N tasks to these specific cpus (the rest is unbound)",
			parse_cpus_opt),
        OPT_CALLBACK('M', "memnodes", NULL, "node[,node2,...nodeN]",
			"bind the first N tasks to these specific memory nodes (the rest is unbound)",
			parse_nodes_opt),
	OPT_END()
};

static const char * const bench_numa_usage[] = {
	"perf bench numa <options>",
	NULL
};

static const char * const numa_usage[] = {
	"perf bench numa mem [<options>]",
	NULL
};

static cpu_set_t bind_to_cpu(int target_cpu)
{
	cpu_set_t orig_mask, mask;
	int ret;

	ret = sched_getaffinity(0, sizeof(orig_mask), &orig_mask);
	BUG_ON(ret);

	CPU_ZERO(&mask);

	if (target_cpu == -1) {
		int cpu;

		for (cpu = 0; cpu < g->p.nr_cpus; cpu++)
			CPU_SET(cpu, &mask);
	} else {
		BUG_ON(target_cpu < 0 || target_cpu >= g->p.nr_cpus);
		CPU_SET(target_cpu, &mask);
	}

	ret = sched_setaffinity(0, sizeof(mask), &mask);
	BUG_ON(ret);

	return orig_mask;
}

static cpu_set_t bind_to_node(int target_node)
{
	int cpus_per_node = g->p.nr_cpus/g->p.nr_nodes;
	cpu_set_t orig_mask, mask;
	int cpu;
	int ret;

	BUG_ON(cpus_per_node*g->p.nr_nodes != g->p.nr_cpus);
	BUG_ON(!cpus_per_node);

	ret = sched_getaffinity(0, sizeof(orig_mask), &orig_mask);
	BUG_ON(ret);

	CPU_ZERO(&mask);

	if (target_node == -1) {
		for (cpu = 0; cpu < g->p.nr_cpus; cpu++)
			CPU_SET(cpu, &mask);
	} else {
		int cpu_start = (target_node + 0) * cpus_per_node;
		int cpu_stop  = (target_node + 1) * cpus_per_node;

		BUG_ON(cpu_stop > g->p.nr_cpus);

		for (cpu = cpu_start; cpu < cpu_stop; cpu++)
			CPU_SET(cpu, &mask);
	}

	ret = sched_setaffinity(0, sizeof(mask), &mask);
	BUG_ON(ret);

	return orig_mask;
}

static void bind_to_cpumask(cpu_set_t mask)
{
	int ret;

	ret = sched_setaffinity(0, sizeof(mask), &mask);
	BUG_ON(ret);
}

static void mempol_restore(void)
{
	int ret;

	ret = set_mempolicy(MPOL_DEFAULT, NULL, g->p.nr_nodes-1);

	BUG_ON(ret);
}

static void bind_to_memnode(int node)
{
	unsigned long nodemask;
	int ret;

	if (node == -1)
		return;

	BUG_ON(g->p.nr_nodes > (int)sizeof(nodemask));
	nodemask = 1L << node;

	ret = set_mempolicy(MPOL_BIND, &nodemask, sizeof(nodemask)*8);
	dprintf("binding to node %d, mask: %016lx => %d\n", node, nodemask, ret);

	BUG_ON(ret);
}

#define HPSIZE (2*1024*1024)

#define set_taskname(fmt...)				\
do {							\
	char name[20];					\
							\
	snprintf(name, 20, fmt);			\
	prctl(PR_SET_NAME, name);			\
} while (0)

static u8 *alloc_data(ssize_t bytes0, int map_flags,
		      int init_zero, int init_cpu0, int thp, int init_random)
{
	cpu_set_t orig_mask;
	ssize_t bytes;
	u8 *buf;
	int ret;

	if (!bytes0)
		return NULL;

	/* Allocate and initialize all memory on CPU#0: */
	if (init_cpu0) {
		orig_mask = bind_to_node(0);
		bind_to_memnode(0);
	}

	bytes = bytes0 + HPSIZE;

	buf = (void *)mmap(0, bytes, PROT_READ|PROT_WRITE, MAP_ANON|map_flags, -1, 0);
	BUG_ON(buf == (void *)-1);

	if (map_flags == MAP_PRIVATE) {
		if (thp > 0) {
			ret = madvise(buf, bytes, MADV_HUGEPAGE);
			if (ret && !g->print_once) {
				g->print_once = 1;
				printf("WARNING: Could not enable THP - do: 'echo madvise > /sys/kernel/mm/transparent_hugepage/enabled'\n");
			}
		}
		if (thp < 0) {
			ret = madvise(buf, bytes, MADV_NOHUGEPAGE);
			if (ret && !g->print_once) {
				g->print_once = 1;
				printf("WARNING: Could not disable THP: run a CONFIG_TRANSPARENT_HUGEPAGE kernel?\n");
			}
		}
	}

	if (init_zero) {
		bzero(buf, bytes);
	} else {
		/* Initialize random contents, different in each word: */
		if (init_random) {
			u64 *wbuf = (void *)buf;
			long off = rand();
			long i;

			for (i = 0; i < bytes/8; i++)
				wbuf[i] = i + off;
		}
	}

	/* Align to 2MB boundary: */
	buf = (void *)(((unsigned long)buf + HPSIZE-1) & ~(HPSIZE-1));

	/* Restore affinity: */
	if (init_cpu0) {
		bind_to_cpumask(orig_mask);
		mempol_restore();
	}

	return buf;
}

static void free_data(void *data, ssize_t bytes)
{
	int ret;

	if (!data)
		return;

	ret = munmap(data, bytes);
	BUG_ON(ret);
}

/*
 * Create a shared memory buffer that can be shared between processes, zeroed:
 */
static void * zalloc_shared_data(ssize_t bytes)
{
	return alloc_data(bytes, MAP_SHARED, 1, g->p.init_cpu0,  g->p.thp, g->p.init_random);
}

/*
 * Create a shared memory buffer that can be shared between processes:
 */
static void * setup_shared_data(ssize_t bytes)
{
	return alloc_data(bytes, MAP_SHARED, 0, g->p.init_cpu0,  g->p.thp, g->p.init_random);
}

/*
 * Allocate process-local memory - this will either be shared between
 * threads of this process, or only be accessed by this thread:
 */
static void * setup_private_data(ssize_t bytes)
{
	return alloc_data(bytes, MAP_PRIVATE, 0, g->p.init_cpu0,  g->p.thp, g->p.init_random);
}

/*
 * Return a process-shared (global) mutex:
 */
static void init_global_mutex(pthread_mutex_t *mutex)
{
	pthread_mutexattr_t attr;

	pthread_mutexattr_init(&attr);
	pthread_mutexattr_setpshared(&attr, PTHREAD_PROCESS_SHARED);
	pthread_mutex_init(mutex, &attr);
}

static int parse_cpu_list(const char *arg)
{
	p0.cpu_list_str = strdup(arg);

	dprintf("got CPU list: {%s}\n", p0.cpu_list_str);

	return 0;
}

static int parse_setup_cpu_list(void)
{
	struct thread_data *td;
	char *str0, *str;
	int t;

	if (!g->p.cpu_list_str)
		return 0;

	dprintf("g->p.nr_tasks: %d\n", g->p.nr_tasks);

	str0 = str = strdup(g->p.cpu_list_str);
	t = 0;

	BUG_ON(!str);

	tprintf("# binding tasks to CPUs:\n");
	tprintf("#  ");

	while (true) {
		int bind_cpu, bind_cpu_0, bind_cpu_1;
		char *tok, *tok_end, *tok_step, *tok_len, *tok_mul;
		int bind_len;
		int step;
		int mul;

		tok = strsep(&str, ",");
		if (!tok)
			break;

		tok_end = strstr(tok, "-");

		dprintf("\ntoken: {%s}, end: {%s}\n", tok, tok_end);
		if (!tok_end) {
			/* Single CPU specified: */
			bind_cpu_0 = bind_cpu_1 = atol(tok);
		} else {
			/* CPU range specified (for example: "5-11"): */
			bind_cpu_0 = atol(tok);
			bind_cpu_1 = atol(tok_end + 1);
		}

		step = 1;
		tok_step = strstr(tok, "#");
		if (tok_step) {
			step = atol(tok_step + 1);
			BUG_ON(step <= 0 || step >= g->p.nr_cpus);
		}

		/*
		 * Mask length.
		 * Eg: "--cpus 8_4-16#4" means: '--cpus 8_4,12_4,16_4',
		 * where the _4 means the next 4 CPUs are allowed.
		 */
		bind_len = 1;
		tok_len = strstr(tok, "_");
		if (tok_len) {
			bind_len = atol(tok_len + 1);
			BUG_ON(bind_len <= 0 || bind_len > g->p.nr_cpus);
		}

		/* Multiplicator shortcut, "0x8" is a shortcut for: "0,0,0,0,0,0,0,0" */
		mul = 1;
		tok_mul = strstr(tok, "x");
		if (tok_mul) {
			mul = atol(tok_mul + 1);
			BUG_ON(mul <= 0);
		}

		dprintf("CPUs: %d_%d-%d#%dx%d\n", bind_cpu_0, bind_len, bind_cpu_1, step, mul);

		if (bind_cpu_0 >= g->p.nr_cpus || bind_cpu_1 >= g->p.nr_cpus) {
			printf("\nTest not applicable, system has only %d CPUs.\n", g->p.nr_cpus);
			return -1;
		}

		BUG_ON(bind_cpu_0 < 0 || bind_cpu_1 < 0);
		BUG_ON(bind_cpu_0 > bind_cpu_1);

		for (bind_cpu = bind_cpu_0; bind_cpu <= bind_cpu_1; bind_cpu += step) {
			int i;

			for (i = 0; i < mul; i++) {
				int cpu;

				if (t >= g->p.nr_tasks) {
					printf("\n# NOTE: ignoring bind CPUs starting at CPU#%d\n #", bind_cpu);
					goto out;
				}
				td = g->threads + t;

				if (t)
					tprintf(",");
				if (bind_len > 1) {
					tprintf("%2d/%d", bind_cpu, bind_len);
				} else {
					tprintf("%2d", bind_cpu);
				}

				CPU_ZERO(&td->bind_cpumask);
				for (cpu = bind_cpu; cpu < bind_cpu+bind_len; cpu++) {
					BUG_ON(cpu < 0 || cpu >= g->p.nr_cpus);
					CPU_SET(cpu, &td->bind_cpumask);
				}
				t++;
			}
		}
	}
out:

	tprintf("\n");

	if (t < g->p.nr_tasks)
		printf("# NOTE: %d tasks bound, %d tasks unbound\n", t, g->p.nr_tasks - t);

	free(str0);
	return 0;
}

static int parse_cpus_opt(const struct option *opt __maybe_unused,
			  const char *arg, int unset __maybe_unused)
{
	if (!arg)
		return -1;

	return parse_cpu_list(arg);
}

static int parse_node_list(const char *arg)
{
	p0.node_list_str = strdup(arg);

	dprintf("got NODE list: {%s}\n", p0.node_list_str);

	return 0;
}

static int parse_setup_node_list(void)
{
	struct thread_data *td;
	char *str0, *str;
	int t;

	if (!g->p.node_list_str)
		return 0;

	dprintf("g->p.nr_tasks: %d\n", g->p.nr_tasks);

	str0 = str = strdup(g->p.node_list_str);
	t = 0;

	BUG_ON(!str);

	tprintf("# binding tasks to NODEs:\n");
	tprintf("# ");

	while (true) {
		int bind_node, bind_node_0, bind_node_1;
		char *tok, *tok_end, *tok_step, *tok_mul;
		int step;
		int mul;

		tok = strsep(&str, ",");
		if (!tok)
			break;

		tok_end = strstr(tok, "-");

		dprintf("\ntoken: {%s}, end: {%s}\n", tok, tok_end);
		if (!tok_end) {
			/* Single NODE specified: */
			bind_node_0 = bind_node_1 = atol(tok);
		} else {
			/* NODE range specified (for example: "5-11"): */
			bind_node_0 = atol(tok);
			bind_node_1 = atol(tok_end + 1);
		}

		step = 1;
		tok_step = strstr(tok, "#");
		if (tok_step) {
			step = atol(tok_step + 1);
			BUG_ON(step <= 0 || step >= g->p.nr_nodes);
		}

		/* Multiplicator shortcut, "0x8" is a shortcut for: "0,0,0,0,0,0,0,0" */
		mul = 1;
		tok_mul = strstr(tok, "x");
		if (tok_mul) {
			mul = atol(tok_mul + 1);
			BUG_ON(mul <= 0);
		}

		dprintf("NODEs: %d-%d #%d\n", bind_node_0, bind_node_1, step);

		if (bind_node_0 >= g->p.nr_nodes || bind_node_1 >= g->p.nr_nodes) {
			printf("\nTest not applicable, system has only %d nodes.\n", g->p.nr_nodes);
			return -1;
		}

		BUG_ON(bind_node_0 < 0 || bind_node_1 < 0);
		BUG_ON(bind_node_0 > bind_node_1);

		for (bind_node = bind_node_0; bind_node <= bind_node_1; bind_node += step) {
			int i;

			for (i = 0; i < mul; i++) {
				if (t >= g->p.nr_tasks) {
					printf("\n# NOTE: ignoring bind NODEs starting at NODE#%d\n", bind_node);
					goto out;
				}
				td = g->threads + t;

				if (!t)
					tprintf(" %2d", bind_node);
				else
					tprintf(",%2d", bind_node);

				td->bind_node = bind_node;
				t++;
			}
		}
	}
out:

	tprintf("\n");

	if (t < g->p.nr_tasks)
		printf("# NOTE: %d tasks mem-bound, %d tasks unbound\n", t, g->p.nr_tasks - t);

	free(str0);
	return 0;
}

static int parse_nodes_opt(const struct option *opt __maybe_unused,
			  const char *arg, int unset __maybe_unused)
{
	if (!arg)
		return -1;

	return parse_node_list(arg);

	return 0;
}

#define BIT(x) (1ul << x)

static inline uint32_t lfsr_32(uint32_t lfsr)
{
	const uint32_t taps = BIT(1) | BIT(5) | BIT(6) | BIT(31);
	return (lfsr>>1) ^ ((0x0u - (lfsr & 0x1u)) & taps);
}

/*
 * Make sure there's real data dependency to RAM (when read
 * accesses are enabled), so the compiler, the CPU and the
 * kernel (KSM, zero page, etc.) cannot optimize away RAM
 * accesses:
 */
static inline u64 access_data(u64 *data __attribute__((unused)), u64 val)
{
	if (g->p.data_reads)
		val += *data;
	if (g->p.data_writes)
		*data = val + 1;
	return val;
}

/*
 * The worker process does two types of work, a forwards going
 * loop and a backwards going loop.
 *
 * We do this so that on multiprocessor systems we do not create
 * a 'train' of processing, with highly synchronized processes,
 * skewing the whole benchmark.
 */
static u64 do_work(u8 *__data, long bytes, int nr, int nr_max, int loop, u64 val)
{
	long words = bytes/sizeof(u64);
	u64 *data = (void *)__data;
	long chunk_0, chunk_1;
	u64 *d0, *d, *d1;
	long off;
	long i;

	BUG_ON(!data && words);
	BUG_ON(data && !words);

	if (!data)
		return val;

	/* Very simple memset() work variant: */
	if (g->p.data_zero_memset && !g->p.data_rand_walk) {
		bzero(data, bytes);
		return val;
	}

	/* Spread out by PID/TID nr and by loop nr: */
	chunk_0 = words/nr_max;
	chunk_1 = words/g->p.nr_loops;
	off = nr*chunk_0 + loop*chunk_1;

	while (off >= words)
		off -= words;

	if (g->p.data_rand_walk) {
		u32 lfsr = nr + loop + val;
		int j;

		for (i = 0; i < words/1024; i++) {
			long start, end;

			lfsr = lfsr_32(lfsr);

			start = lfsr % words;
			end = min(start + 1024, words-1);

			if (g->p.data_zero_memset) {
				bzero(data + start, (end-start) * sizeof(u64));
			} else {
				for (j = start; j < end; j++)
					val = access_data(data + j, val);
			}
		}
	} else if (!g->p.data_backwards || (nr + loop) & 1) {

		d0 = data + off;
		d  = data + off + 1;
		d1 = data + words;

		/* Process data forwards: */
		for (;;) {
			if (unlikely(d >= d1))
				d = data;
			if (unlikely(d == d0))
				break;

			val = access_data(d, val);

			d++;
		}
	} else {
		/* Process data backwards: */

		d0 = data + off;
		d  = data + off - 1;
		d1 = data + words;

		/* Process data forwards: */
		for (;;) {
			if (unlikely(d < data))
				d = data + words-1;
			if (unlikely(d == d0))
				break;

			val = access_data(d, val);

			d--;
		}
	}

	return val;
}

static void update_curr_cpu(int task_nr, unsigned long bytes_worked)
{
	unsigned int cpu;

	cpu = sched_getcpu();

	g->threads[task_nr].curr_cpu = cpu;
	prctl(0, bytes_worked);
}

#define MAX_NR_NODES	64

/*
 * Count the number of nodes a process's threads
 * are spread out on.
 *
 * A count of 1 means that the process is compressed
 * to a single node. A count of g->p.nr_nodes means it's
 * spread out on the whole system.
 */
static int count_process_nodes(int process_nr)
{
	char node_present[MAX_NR_NODES] = { 0, };
	int nodes;
	int n, t;

	for (t = 0; t < g->p.nr_threads; t++) {
		struct thread_data *td;
		int task_nr;
		int node;

		task_nr = process_nr*g->p.nr_threads + t;
		td = g->threads + task_nr;

		node = numa_node_of_cpu(td->curr_cpu);
		node_present[node] = 1;
	}

	nodes = 0;

	for (n = 0; n < MAX_NR_NODES; n++)
		nodes += node_present[n];

	return nodes;
}

/*
 * Count the number of distinct process-threads a node contains.
 *
 * A count of 1 means that the node contains only a single
 * process. If all nodes on the system contain at most one
 * process then we are well-converged.
 */
static int count_node_processes(int node)
{
	int processes = 0;
	int t, p;

	for (p = 0; p < g->p.nr_proc; p++) {
		for (t = 0; t < g->p.nr_threads; t++) {
			struct thread_data *td;
			int task_nr;
			int n;

			task_nr = p*g->p.nr_threads + t;
			td = g->threads + task_nr;

			n = numa_node_of_cpu(td->curr_cpu);
			if (n == node) {
				processes++;
				break;
			}
		}
	}

	return processes;
}

static void calc_convergence_compression(int *strong)
{
	unsigned int nodes_min, nodes_max;
	int p;

	nodes_min = -1;
	nodes_max =  0;

	for (p = 0; p < g->p.nr_proc; p++) {
		unsigned int nodes = count_process_nodes(p);

		nodes_min = min(nodes, nodes_min);
		nodes_max = max(nodes, nodes_max);
	}

	/* Strong convergence: all threads compress on a single node: */
	if (nodes_min == 1 && nodes_max == 1) {
		*strong = 1;
	} else {
		*strong = 0;
		tprintf(" {%d-%d}", nodes_min, nodes_max);
	}
}

static void calc_convergence(double runtime_ns_max, double *convergence)
{
	unsigned int loops_done_min, loops_done_max;
	int process_groups;
	int nodes[MAX_NR_NODES];
	int distance;
	int nr_min;
	int nr_max;
	int strong;
	int sum;
	int nr;
	int node;
	int cpu;
	int t;

	if (!g->p.show_convergence && !g->p.measure_convergence)
		return;

	for (node = 0; node < g->p.nr_nodes; node++)
		nodes[node] = 0;

	loops_done_min = -1;
	loops_done_max = 0;

	for (t = 0; t < g->p.nr_tasks; t++) {
		struct thread_data *td = g->threads + t;
		unsigned int loops_done;

		cpu = td->curr_cpu;

		/* Not all threads have written it yet: */
		if (cpu < 0)
			continue;

		node = numa_node_of_cpu(cpu);

		nodes[node]++;

		loops_done = td->loops_done;
		loops_done_min = min(loops_done, loops_done_min);
		loops_done_max = max(loops_done, loops_done_max);
	}

	nr_max = 0;
	nr_min = g->p.nr_tasks;
	sum = 0;

	for (node = 0; node < g->p.nr_nodes; node++) {
		nr = nodes[node];
		nr_min = min(nr, nr_min);
		nr_max = max(nr, nr_max);
		sum += nr;
	}
	BUG_ON(nr_min > nr_max);

	BUG_ON(sum > g->p.nr_tasks);

	if (0 && (sum < g->p.nr_tasks))
		return;

	/*
	 * Count the number of distinct process groups present
	 * on nodes - when we are converged this will decrease
	 * to g->p.nr_proc:
	 */
	process_groups = 0;

	for (node = 0; node < g->p.nr_nodes; node++) {
		int processes = count_node_processes(node);

		nr = nodes[node];
		tprintf(" %2d/%-2d", nr, processes);

		process_groups += processes;
	}

	distance = nr_max - nr_min;

	tprintf(" [%2d/%-2d]", distance, process_groups);

	tprintf(" l:%3d-%-3d (%3d)",
		loops_done_min, loops_done_max, loops_done_max-loops_done_min);

	if (loops_done_min && loops_done_max) {
		double skew = 1.0 - (double)loops_done_min/loops_done_max;

		tprintf(" [%4.1f%%]", skew * 100.0);
	}

	calc_convergence_compression(&strong);

	if (strong && process_groups == g->p.nr_proc) {
		if (!*convergence) {
			*convergence = runtime_ns_max;
			tprintf(" (%6.1fs converged)\n", *convergence/1e9);
			if (g->p.measure_convergence) {
				g->all_converged = true;
				g->stop_work = true;
			}
		}
	} else {
		if (*convergence) {
			tprintf(" (%6.1fs de-converged)", runtime_ns_max/1e9);
			*convergence = 0;
		}
		tprintf("\n");
	}
}

static void show_summary(double runtime_ns_max, int l, double *convergence)
{
	tprintf("\r #  %5.1f%%  [%.1f mins]",
		(double)(l+1)/g->p.nr_loops*100.0, runtime_ns_max/1e9 / 60.0);

	calc_convergence(runtime_ns_max, convergence);

	if (g->p.show_details >= 0)
		fflush(stdout);
}

static void *worker_thread(void *__tdata)
{
	struct thread_data *td = __tdata;
	struct timeval start0, start, stop, diff;
	int process_nr = td->process_nr;
	int thread_nr = td->thread_nr;
	unsigned long last_perturbance;
	int task_nr = td->task_nr;
	int details = g->p.show_details;
	int first_task, last_task;
	double convergence = 0;
	u64 val = td->val;
	double runtime_ns_max;
	u8 *global_data;
	u8 *process_data;
	u8 *thread_data;
	u64 bytes_done;
	long work_done;
	u32 l;

	bind_to_cpumask(td->bind_cpumask);
	bind_to_memnode(td->bind_node);

	set_taskname("thread %d/%d", process_nr, thread_nr);

	global_data = g->data;
	process_data = td->process_data;
	thread_data = setup_private_data(g->p.bytes_thread);

	bytes_done = 0;

	last_task = 0;
	if (process_nr == g->p.nr_proc-1 && thread_nr == g->p.nr_threads-1)
		last_task = 1;

	first_task = 0;
	if (process_nr == 0 && thread_nr == 0)
		first_task = 1;

	if (details >= 2) {
		printf("#  thread %2d / %2d global mem: %p, process mem: %p, thread mem: %p\n",
			process_nr, thread_nr, global_data, process_data, thread_data);
	}

	if (g->p.serialize_startup) {
		pthread_mutex_lock(&g->startup_mutex);
		g->nr_tasks_started++;
		pthread_mutex_unlock(&g->startup_mutex);

		/* Here we will wait for the main process to start us all at once: */
		pthread_mutex_lock(&g->start_work_mutex);
		g->nr_tasks_working++;

		/* Last one wake the main process: */
		if (g->nr_tasks_working == g->p.nr_tasks)
			pthread_mutex_unlock(&g->startup_done_mutex);

		pthread_mutex_unlock(&g->start_work_mutex);
	}

	gettimeofday(&start0, NULL);

	start = stop = start0;
	last_perturbance = start.tv_sec;

	for (l = 0; l < g->p.nr_loops; l++) {
		start = stop;

		if (g->stop_work)
			break;

		val += do_work(global_data,  g->p.bytes_global,  process_nr, g->p.nr_proc,	l, val);
		val += do_work(process_data, g->p.bytes_process, thread_nr,  g->p.nr_threads,	l, val);
		val += do_work(thread_data,  g->p.bytes_thread,  0,          1,		l, val);

		if (g->p.sleep_usecs) {
			pthread_mutex_lock(td->process_lock);
			usleep(g->p.sleep_usecs);
			pthread_mutex_unlock(td->process_lock);
		}
		/*
		 * Amount of work to be done under a process-global lock:
		 */
		if (g->p.bytes_process_locked) {
			pthread_mutex_lock(td->process_lock);
			val += do_work(process_data, g->p.bytes_process_locked, thread_nr,  g->p.nr_threads,	l, val);
			pthread_mutex_unlock(td->process_lock);
		}

		work_done = g->p.bytes_global + g->p.bytes_process +
			    g->p.bytes_process_locked + g->p.bytes_thread;

		update_curr_cpu(task_nr, work_done);
		bytes_done += work_done;

		if (details < 0 && !g->p.perturb_secs && !g->p.measure_convergence && !g->p.nr_secs)
			continue;

		td->loops_done = l;

		gettimeofday(&stop, NULL);

		/* Check whether our max runtime timed out: */
		if (g->p.nr_secs) {
			timersub(&stop, &start0, &diff);
			if ((u32)diff.tv_sec >= g->p.nr_secs) {
				g->stop_work = true;
				break;
			}
		}

		/* Update the summary at most once per second: */
		if (start.tv_sec == stop.tv_sec)
			continue;

		/*
		 * Perturb the first task's equilibrium every g->p.perturb_secs seconds,
		 * by migrating to CPU#0:
		 */
		if (first_task && g->p.perturb_secs && (int)(stop.tv_sec - last_perturbance) >= g->p.perturb_secs) {
			cpu_set_t orig_mask;
			int target_cpu;
			int this_cpu;

			last_perturbance = stop.tv_sec;

			/*
			 * Depending on where we are running, move into
			 * the other half of the system, to create some
			 * real disturbance:
			 */
			this_cpu = g->threads[task_nr].curr_cpu;
			if (this_cpu < g->p.nr_cpus/2)
				target_cpu = g->p.nr_cpus-1;
			else
				target_cpu = 0;

			orig_mask = bind_to_cpu(target_cpu);

			/* Here we are running on the target CPU already */
			if (details >= 1)
				printf(" (injecting perturbalance, moved to CPU#%d)\n", target_cpu);

			bind_to_cpumask(orig_mask);
		}

		if (details >= 3) {
			timersub(&stop, &start, &diff);
			runtime_ns_max = diff.tv_sec * 1000000000;
			runtime_ns_max += diff.tv_usec * 1000;

			if (details >= 0) {
				printf(" #%2d / %2d: %14.2lf nsecs/op [val: %016"PRIx64"]\n",
					process_nr, thread_nr, runtime_ns_max / bytes_done, val);
			}
			fflush(stdout);
		}
		if (!last_task)
			continue;

		timersub(&stop, &start0, &diff);
		runtime_ns_max = diff.tv_sec * 1000000000ULL;
		runtime_ns_max += diff.tv_usec * 1000ULL;

		show_summary(runtime_ns_max, l, &convergence);
	}

	gettimeofday(&stop, NULL);
	timersub(&stop, &start0, &diff);
	td->runtime_ns = diff.tv_sec * 1000000000ULL;
	td->runtime_ns += diff.tv_usec * 1000ULL;

	free_data(thread_data, g->p.bytes_thread);

	pthread_mutex_lock(&g->stop_work_mutex);
	g->bytes_done += bytes_done;
	pthread_mutex_unlock(&g->stop_work_mutex);

	return NULL;
}

/*
 * A worker process starts a couple of threads:
 */
static void worker_process(int process_nr)
{
	pthread_mutex_t process_lock;
	struct thread_data *td;
	pthread_t *pthreads;
	u8 *process_data;
	int task_nr;
	int ret;
	int t;

	pthread_mutex_init(&process_lock, NULL);
	set_taskname("process %d", process_nr);

	/*
	 * Pick up the memory policy and the CPU binding of our first thread,
	 * so that we initialize memory accordingly:
	 */
	task_nr = process_nr*g->p.nr_threads;
	td = g->threads + task_nr;

	bind_to_memnode(td->bind_node);
	bind_to_cpumask(td->bind_cpumask);

	pthreads = zalloc(g->p.nr_threads * sizeof(pthread_t));
	process_data = setup_private_data(g->p.bytes_process);

	if (g->p.show_details >= 3) {
		printf(" # process %2d global mem: %p, process mem: %p\n",
			process_nr, g->data, process_data);
	}

	for (t = 0; t < g->p.nr_threads; t++) {
		task_nr = process_nr*g->p.nr_threads + t;
		td = g->threads + task_nr;

		td->process_data = process_data;
		td->process_nr   = process_nr;
		td->thread_nr    = t;
		td->task_nr	 = task_nr;
		td->val          = rand();
		td->curr_cpu	 = -1;
		td->process_lock = &process_lock;

		ret = pthread_create(pthreads + t, NULL, worker_thread, td);
		BUG_ON(ret);
	}

	for (t = 0; t < g->p.nr_threads; t++) {
                ret = pthread_join(pthreads[t], NULL);
		BUG_ON(ret);
	}

	free_data(process_data, g->p.bytes_process);
	free(pthreads);
}

static void print_summary(void)
{
	if (g->p.show_details < 0)
		return;

	printf("\n ###\n");
	printf(" # %d %s will execute (on %d nodes, %d CPUs):\n",
		g->p.nr_tasks, g->p.nr_tasks == 1 ? "task" : "tasks", g->p.nr_nodes, g->p.nr_cpus);
	printf(" #      %5dx %5ldMB global  shared mem operations\n",
			g->p.nr_loops, g->p.bytes_global/1024/1024);
	printf(" #      %5dx %5ldMB process shared mem operations\n",
			g->p.nr_loops, g->p.bytes_process/1024/1024);
	printf(" #      %5dx %5ldMB thread  local  mem operations\n",
			g->p.nr_loops, g->p.bytes_thread/1024/1024);

	printf(" ###\n");

	printf("\n ###\n"); fflush(stdout);
}

static void init_thread_data(void)
{
	ssize_t size = sizeof(*g->threads)*g->p.nr_tasks;
	int t;

	g->threads = zalloc_shared_data(size);

	for (t = 0; t < g->p.nr_tasks; t++) {
		struct thread_data *td = g->threads + t;
		int cpu;

		/* Allow all nodes by default: */
		td->bind_node = -1;

		/* Allow all CPUs by default: */
		CPU_ZERO(&td->bind_cpumask);
		for (cpu = 0; cpu < g->p.nr_cpus; cpu++)
			CPU_SET(cpu, &td->bind_cpumask);
	}
}

static void deinit_thread_data(void)
{
	ssize_t size = sizeof(*g->threads)*g->p.nr_tasks;

	free_data(g->threads, size);
}

static int init(void)
{
	g = (void *)alloc_data(sizeof(*g), MAP_SHARED, 1, 0, 0 /* THP */, 0);

	/* Copy over options: */
	g->p = p0;

	g->p.nr_cpus = numa_num_configured_cpus();

	g->p.nr_nodes = numa_max_node() + 1;

	/* char array in count_process_nodes(): */
	BUG_ON(g->p.nr_nodes > MAX_NR_NODES || g->p.nr_nodes < 0);

	if (g->p.show_quiet && !g->p.show_details)
		g->p.show_details = -1;

	/* Some memory should be specified: */
	if (!g->p.mb_global_str && !g->p.mb_proc_str && !g->p.mb_thread_str)
		return -1;

	if (g->p.mb_global_str) {
		g->p.mb_global = atof(g->p.mb_global_str);
		BUG_ON(g->p.mb_global < 0);
	}

	if (g->p.mb_proc_str) {
		g->p.mb_proc = atof(g->p.mb_proc_str);
		BUG_ON(g->p.mb_proc < 0);
	}

	if (g->p.mb_proc_locked_str) {
		g->p.mb_proc_locked = atof(g->p.mb_proc_locked_str);
		BUG_ON(g->p.mb_proc_locked < 0);
		BUG_ON(g->p.mb_proc_locked > g->p.mb_proc);
	}

	if (g->p.mb_thread_str) {
		g->p.mb_thread = atof(g->p.mb_thread_str);
		BUG_ON(g->p.mb_thread < 0);
	}

	BUG_ON(g->p.nr_threads <= 0);
	BUG_ON(g->p.nr_proc <= 0);

	g->p.nr_tasks = g->p.nr_proc*g->p.nr_threads;

	g->p.bytes_global		= g->p.mb_global	*1024L*1024L;
	g->p.bytes_process		= g->p.mb_proc		*1024L*1024L;
	g->p.bytes_process_locked	= g->p.mb_proc_locked	*1024L*1024L;
	g->p.bytes_thread		= g->p.mb_thread	*1024L*1024L;

	g->data = setup_shared_data(g->p.bytes_global);

	/* Startup serialization: */
	init_global_mutex(&g->start_work_mutex);
	init_global_mutex(&g->startup_mutex);
	init_global_mutex(&g->startup_done_mutex);
	init_global_mutex(&g->stop_work_mutex);

	init_thread_data();

	tprintf("#\n");
	if (parse_setup_cpu_list() || parse_setup_node_list())
		return -1;
	tprintf("#\n");

	print_summary();

	return 0;
}

static void deinit(void)
{
	free_data(g->data, g->p.bytes_global);
	g->data = NULL;

	deinit_thread_data();

	free_data(g, sizeof(*g));
	g = NULL;
}

/*
 * Print a short or long result, depending on the verbosity setting:
 */
static void print_res(const char *name, double val,
		      const char *txt_unit, const char *txt_short, const char *txt_long)
{
	if (!name)
		name = "main,";

	if (g->p.show_quiet)
		printf(" %-30s %15.3f, %-15s %s\n", name, val, txt_unit, txt_short);
	else
		printf(" %14.3f %s\n", val, txt_long);
}

static int __bench_numa(const char *name)
{
	struct timeval start, stop, diff;
	u64 runtime_ns_min, runtime_ns_sum;
	pid_t *pids, pid, wpid;
	double delta_runtime;
	double runtime_avg;
	double runtime_sec_max;
	double runtime_sec_min;
	int wait_stat;
	double bytes;
	int i, t;

	if (init())
		return -1;

	pids = zalloc(g->p.nr_proc * sizeof(*pids));
	pid = -1;

	/* All threads try to acquire it, this way we can wait for them to start up: */
	pthread_mutex_lock(&g->start_work_mutex);

	if (g->p.serialize_startup) {
		tprintf(" #\n");
		tprintf(" # Startup synchronization: ..."); fflush(stdout);
	}

	gettimeofday(&start, NULL);

	for (i = 0; i < g->p.nr_proc; i++) {
		pid = fork();
		dprintf(" # process %2d: PID %d\n", i, pid);

		BUG_ON(pid < 0);
		if (!pid) {
			/* Child process: */
			worker_process(i);

			exit(0);
		}
		pids[i] = pid;

	}
	/* Wait for all the threads to start up: */
	while (g->nr_tasks_started != g->p.nr_tasks)
		usleep(1000);

	BUG_ON(g->nr_tasks_started != g->p.nr_tasks);

	if (g->p.serialize_startup) {
		double startup_sec;

		pthread_mutex_lock(&g->startup_done_mutex);

		/* This will start all threads: */
		pthread_mutex_unlock(&g->start_work_mutex);

		/* This mutex is locked - the last started thread will wake us: */
		pthread_mutex_lock(&g->startup_done_mutex);

		gettimeofday(&stop, NULL);

		timersub(&stop, &start, &diff);

		startup_sec = diff.tv_sec * 1000000000.0;
		startup_sec += diff.tv_usec * 1000.0;
		startup_sec /= 1e9;

		tprintf(" threads initialized in %.6f seconds.\n", startup_sec);
		tprintf(" #\n");

		start = stop;
		pthread_mutex_unlock(&g->startup_done_mutex);
	} else {
		gettimeofday(&start, NULL);
	}

	/* Parent process: */


	for (i = 0; i < g->p.nr_proc; i++) {
		wpid = waitpid(pids[i], &wait_stat, 0);
		BUG_ON(wpid < 0);
		BUG_ON(!WIFEXITED(wait_stat));

	}

	runtime_ns_sum = 0;
	runtime_ns_min = -1LL;

	for (t = 0; t < g->p.nr_tasks; t++) {
		u64 thread_runtime_ns = g->threads[t].runtime_ns;

		runtime_ns_sum += thread_runtime_ns;
		runtime_ns_min = min(thread_runtime_ns, runtime_ns_min);
	}

	gettimeofday(&stop, NULL);
	timersub(&stop, &start, &diff);

	BUG_ON(bench_format != BENCH_FORMAT_DEFAULT);

	tprintf("\n ###\n");
	tprintf("\n");

	runtime_sec_max = diff.tv_sec * 1000000000.0;
	runtime_sec_max += diff.tv_usec * 1000.0;
	runtime_sec_max /= 1e9;

	runtime_sec_min = runtime_ns_min/1e9;

	bytes = g->bytes_done;
	runtime_avg = (double)runtime_ns_sum / g->p.nr_tasks / 1e9;

	if (g->p.measure_convergence) {
		print_res(name, runtime_sec_max,
			"secs,", "NUMA-convergence-latency", "secs latency to NUMA-converge");
	}

	print_res(name, runtime_sec_max,
		"secs,", "runtime-max/thread",	"secs slowest (max) thread-runtime");

	print_res(name, runtime_sec_min,
		"secs,", "runtime-min/thread",	"secs fastest (min) thread-runtime");

	print_res(name, runtime_avg,
		"secs,", "runtime-avg/thread",	"secs average thread-runtime");

	delta_runtime = (runtime_sec_max - runtime_sec_min)/2.0;
	print_res(name, delta_runtime / runtime_sec_max * 100.0,
		"%,", "spread-runtime/thread",	"% difference between max/avg runtime");

	print_res(name, bytes / g->p.nr_tasks / 1e9,
		"GB,", "data/thread",		"GB data processed, per thread");

	print_res(name, bytes / 1e9,
		"GB,", "data-total",		"GB data processed, total");

	print_res(name, runtime_sec_max * 1e9 / (bytes / g->p.nr_tasks),
		"nsecs,", "runtime/byte/thread","nsecs/byte/thread runtime");

	print_res(name, bytes / g->p.nr_tasks / 1e9 / runtime_sec_max,
		"GB/sec,", "thread-speed",	"GB/sec/thread speed");

	print_res(name, bytes / runtime_sec_max / 1e9,
		"GB/sec,", "total-speed",	"GB/sec total speed");

	free(pids);

	deinit();

	return 0;
}

#define MAX_ARGS 50

static int command_size(const char **argv)
{
	int size = 0;

	while (*argv) {
		size++;
		argv++;
	}

	BUG_ON(size >= MAX_ARGS);

	return size;
}

static void init_params(struct params *p, const char *name, int argc, const char **argv)
{
	int i;

	printf("\n # Running %s \"perf bench numa", name);

	for (i = 0; i < argc; i++)
		printf(" %s", argv[i]);

	printf("\"\n");

	memset(p, 0, sizeof(*p));

	/* Initialize nonzero defaults: */

	p->serialize_startup		= 1;
	p->data_reads			= true;
	p->data_writes			= true;
	p->data_backwards		= true;
	p->data_rand_walk		= true;
	p->nr_loops			= -1;
	p->init_random			= true;
<<<<<<< HEAD
	p->run_all			= argc == 1;
=======
	p->mb_global_str		= "1";
	p->nr_proc			= 1;
	p->nr_threads			= 1;
	p->nr_secs			= 5;
>>>>>>> 90f6bb6c
}

static int run_bench_numa(const char *name, const char **argv)
{
	int argc = command_size(argv);

	init_params(&p0, name, argc, argv);
	argc = parse_options(argc, argv, options, bench_numa_usage, 0);
	if (argc)
		goto err;

	if (__bench_numa(name))
		goto err;

	return 0;

err:
	return -1;
}

#define OPT_BW_RAM		"-s",  "20", "-zZq",    "--thp", " 1", "--no-data_rand_walk"
#define OPT_BW_RAM_NOTHP	OPT_BW_RAM,		"--thp", "-1"

#define OPT_CONV		"-s", "100", "-zZ0qcm", "--thp", " 1"
#define OPT_CONV_NOTHP		OPT_CONV,		"--thp", "-1"

#define OPT_BW			"-s",  "20", "-zZ0q",   "--thp", " 1"
#define OPT_BW_NOTHP		OPT_BW,			"--thp", "-1"

/*
 * The built-in test-suite executed by "perf bench numa -a".
 *
 * (A minimum of 4 nodes and 16 GB of RAM is recommended.)
 */
static const char *tests[][MAX_ARGS] = {
   /* Basic single-stream NUMA bandwidth measurements: */
   { "RAM-bw-local,",	  "mem",  "-p",  "1",  "-t",  "1", "-P", "1024",
			  "-C" ,   "0", "-M",   "0", OPT_BW_RAM },
   { "RAM-bw-local-NOTHP,",
			  "mem",  "-p",  "1",  "-t",  "1", "-P", "1024",
			  "-C" ,   "0", "-M",   "0", OPT_BW_RAM_NOTHP },
   { "RAM-bw-remote,",	  "mem",  "-p",  "1",  "-t",  "1", "-P", "1024",
			  "-C" ,   "0", "-M",   "1", OPT_BW_RAM },

   /* 2-stream NUMA bandwidth measurements: */
   { "RAM-bw-local-2x,",  "mem",  "-p",  "2",  "-t",  "1", "-P", "1024",
			   "-C", "0,2", "-M", "0x2", OPT_BW_RAM },
   { "RAM-bw-remote-2x,", "mem",  "-p",  "2",  "-t",  "1", "-P", "1024",
		 	   "-C", "0,2", "-M", "1x2", OPT_BW_RAM },

   /* Cross-stream NUMA bandwidth measurement: */
   { "RAM-bw-cross,",     "mem",  "-p",  "2",  "-t",  "1", "-P", "1024",
		 	   "-C", "0,8", "-M", "1,0", OPT_BW_RAM },

   /* Convergence latency measurements: */
   { " 1x3-convergence,", "mem",  "-p",  "1", "-t",  "3", "-P",  "512", OPT_CONV },
   { " 1x4-convergence,", "mem",  "-p",  "1", "-t",  "4", "-P",  "512", OPT_CONV },
   { " 1x6-convergence,", "mem",  "-p",  "1", "-t",  "6", "-P", "1020", OPT_CONV },
   { " 2x3-convergence,", "mem",  "-p",  "3", "-t",  "3", "-P", "1020", OPT_CONV },
   { " 3x3-convergence,", "mem",  "-p",  "3", "-t",  "3", "-P", "1020", OPT_CONV },
   { " 4x4-convergence,", "mem",  "-p",  "4", "-t",  "4", "-P",  "512", OPT_CONV },
   { " 4x4-convergence-NOTHP,",
			  "mem",  "-p",  "4", "-t",  "4", "-P",  "512", OPT_CONV_NOTHP },
   { " 4x6-convergence,", "mem",  "-p",  "4", "-t",  "6", "-P", "1020", OPT_CONV },
   { " 4x8-convergence,", "mem",  "-p",  "4", "-t",  "8", "-P",  "512", OPT_CONV },
   { " 8x4-convergence,", "mem",  "-p",  "8", "-t",  "4", "-P",  "512", OPT_CONV },
   { " 8x4-convergence-NOTHP,",
			  "mem",  "-p",  "8", "-t",  "4", "-P",  "512", OPT_CONV_NOTHP },
   { " 3x1-convergence,", "mem",  "-p",  "3", "-t",  "1", "-P",  "512", OPT_CONV },
   { " 4x1-convergence,", "mem",  "-p",  "4", "-t",  "1", "-P",  "512", OPT_CONV },
   { " 8x1-convergence,", "mem",  "-p",  "8", "-t",  "1", "-P",  "512", OPT_CONV },
   { "16x1-convergence,", "mem",  "-p", "16", "-t",  "1", "-P",  "256", OPT_CONV },
   { "32x1-convergence,", "mem",  "-p", "32", "-t",  "1", "-P",  "128", OPT_CONV },

   /* Various NUMA process/thread layout bandwidth measurements: */
   { " 2x1-bw-process,",  "mem",  "-p",  "2", "-t",  "1", "-P", "1024", OPT_BW },
   { " 3x1-bw-process,",  "mem",  "-p",  "3", "-t",  "1", "-P", "1024", OPT_BW },
   { " 4x1-bw-process,",  "mem",  "-p",  "4", "-t",  "1", "-P", "1024", OPT_BW },
   { " 8x1-bw-process,",  "mem",  "-p",  "8", "-t",  "1", "-P", " 512", OPT_BW },
   { " 8x1-bw-process-NOTHP,",
			  "mem",  "-p",  "8", "-t",  "1", "-P", " 512", OPT_BW_NOTHP },
   { "16x1-bw-process,",  "mem",  "-p", "16", "-t",  "1", "-P",  "256", OPT_BW },

   { " 4x1-bw-thread,",	  "mem",  "-p",  "1", "-t",  "4", "-T",  "256", OPT_BW },
   { " 8x1-bw-thread,",	  "mem",  "-p",  "1", "-t",  "8", "-T",  "256", OPT_BW },
   { "16x1-bw-thread,",   "mem",  "-p",  "1", "-t", "16", "-T",  "128", OPT_BW },
   { "32x1-bw-thread,",   "mem",  "-p",  "1", "-t", "32", "-T",   "64", OPT_BW },

   { " 2x3-bw-thread,",	  "mem",  "-p",  "2", "-t",  "3", "-P",  "512", OPT_BW },
   { " 4x4-bw-thread,",	  "mem",  "-p",  "4", "-t",  "4", "-P",  "512", OPT_BW },
   { " 4x6-bw-thread,",	  "mem",  "-p",  "4", "-t",  "6", "-P",  "512", OPT_BW },
   { " 4x8-bw-thread,",	  "mem",  "-p",  "4", "-t",  "8", "-P",  "512", OPT_BW },
   { " 4x8-bw-thread-NOTHP,",
			  "mem",  "-p",  "4", "-t",  "8", "-P",  "512", OPT_BW_NOTHP },
   { " 3x3-bw-thread,",	  "mem",  "-p",  "3", "-t",  "3", "-P",  "512", OPT_BW },
   { " 5x5-bw-thread,",	  "mem",  "-p",  "5", "-t",  "5", "-P",  "512", OPT_BW },

   { "2x16-bw-thread,",   "mem",  "-p",  "2", "-t", "16", "-P",  "512", OPT_BW },
   { "1x32-bw-thread,",   "mem",  "-p",  "1", "-t", "32", "-P", "2048", OPT_BW },

   { "numa02-bw,",	  "mem",  "-p",  "1", "-t", "32", "-T",   "32", OPT_BW },
   { "numa02-bw-NOTHP,",  "mem",  "-p",  "1", "-t", "32", "-T",   "32", OPT_BW_NOTHP },
   { "numa01-bw-thread,", "mem",  "-p",  "2", "-t", "16", "-T",  "192", OPT_BW },
   { "numa01-bw-thread-NOTHP,",
			  "mem",  "-p",  "2", "-t", "16", "-T",  "192", OPT_BW_NOTHP },
};

static int bench_all(void)
{
	int nr = ARRAY_SIZE(tests);
	int ret;
	int i;

	ret = system("echo ' #'; echo ' # Running test on: '$(uname -a); echo ' #'");
	BUG_ON(ret < 0);

	for (i = 0; i < nr; i++) {
		run_bench_numa(tests[i][0], tests[i] + 1);
	}

	printf("\n");

	return 0;
}

int bench_numa(int argc, const char **argv, const char *prefix __maybe_unused)
{
	init_params(&p0, "main,", argc, argv);
	argc = parse_options(argc, argv, options, bench_numa_usage, 0);
	if (argc)
		goto err;

	if (p0.run_all)
		return bench_all();

	if (__bench_numa(NULL))
		goto err;

	return 0;

err:
	usage_with_options(numa_usage, options);
	return -1;
}<|MERGE_RESOLUTION|>--- conflicted
+++ resolved
@@ -1593,14 +1593,11 @@
 	p->data_rand_walk		= true;
 	p->nr_loops			= -1;
 	p->init_random			= true;
-<<<<<<< HEAD
-	p->run_all			= argc == 1;
-=======
 	p->mb_global_str		= "1";
 	p->nr_proc			= 1;
 	p->nr_threads			= 1;
 	p->nr_secs			= 5;
->>>>>>> 90f6bb6c
+	p->run_all			= argc == 1;
 }
 
 static int run_bench_numa(const char *name, const char **argv)
